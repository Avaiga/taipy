# Copyright 2021-2024 Avaiga Private Limited
#
# Licensed under the Apache License, Version 2.0 (the "License"); you may not use this file except in compliance with
# the License. You may obtain a copy of the License at
#
#        http://www.apache.org/licenses/LICENSE-2.0
#
# Unless required by applicable law or agreed to in writing, software distributed under the License is distributed on
# an "AS IS" BASIS, WITHOUT WARRANTIES OR CONDITIONS OF ANY KIND, either express or implied. See the License for the
# specific language governing permissions and limitations under the License.

import itertools
from datetime import datetime
from queue import Queue
from threading import Lock
from time import sleep
from typing import Callable, Iterable, List, Optional, Set, Union

from taipy.config.config import Config
from taipy.logger._taipy_logger import _TaipyLogger

from .._entity.submittable import Submittable
from ..data._data_manager_factory import _DataManagerFactory
from ..job._job_manager_factory import _JobManagerFactory
from ..job.job import Job
from ..job.job_id import JobId
from ..submission._submission_manager_factory import _SubmissionManagerFactory
from ..submission.submission import Submission
from ..task.task import Task
from ._abstract_orchestrator import _AbstractOrchestrator


class _Orchestrator(_AbstractOrchestrator):
    """
    Handles the functional orchestrating.
    """

    jobs_to_run: Queue = Queue()
    blocked_jobs: List[Job] = []

    lock = Lock()
    __logger = _TaipyLogger._get_logger()

    @classmethod
    def initialize(cls):
        pass

    @classmethod
    def submit(
        cls,
        submittable: Submittable,
        callbacks: Optional[Iterable[Callable]] = None,
        force: bool = False,
        wait: bool = False,
        timeout: Optional[Union[float, int]] = None,
        **properties,
    ) -> Submission:
        """Submit the given `Scenario^` or `Sequence^` for an execution.

        Parameters:
             submittable (Union[Scenario^, Sequence^]): The scenario or sequence to submit for execution.
             callbacks: The optional list of functions that should be executed on jobs status change.
             force (bool) : Enforce execution of the scenario's or sequence's tasks even if their output data
                nodes are cached.
             wait (bool): Wait for the orchestrated jobs created from the scenario or sequence submission to be
                finished in asynchronous mode.
             timeout (Union[float, int]): The optional maximum number of seconds to wait for the jobs to be finished
                before returning.
             **properties (dict[str, any]): A key worded variable length list of user additional arguments
                that will be stored within the `Submission^`. It can be accessed via `Submission.properties^`.
        Returns:
            The created `Submission^` containing the information about the submission.
        """
        submission = _SubmissionManagerFactory._build_manager()._create(
            submittable.id,  # type: ignore
            submittable._ID_PREFIX,  # type: ignore
            getattr(submittable, "config_id", None),
            **properties,
        )
        jobs = []
        tasks = submittable._get_sorted_tasks()
        with cls.lock:
            for ts in tasks:
                jobs.extend(
                    cls._lock_dn_output_and_create_job(
                        task,
                        submission.id,
                        submission.entity_id,
                        callbacks=itertools.chain([cls._update_submission_status], callbacks or []),
                        force=force,  # type: ignore
                    )
<<<<<<< HEAD
            submission.jobs = jobs  # type: ignore
            cls._orchestrate_job_to_run_or_block(jobs)
=======
                    for task in ts
                )
        submission.jobs = jobs  # type: ignore
        cls._orchestrate_job_to_run_or_block(jobs)
>>>>>>> 9bff1940
        if Config.job_config.is_development:
            cls._check_and_execute_jobs_if_development_mode()
        elif wait:
            cls._wait_until_job_finished(jobs, timeout=timeout or 0)
        return submission

    @classmethod
    def submit_task(
        cls,
        task: Task,
        callbacks: Optional[Iterable[Callable]] = None,
        force: bool = False,
        wait: bool = False,
        timeout: Optional[Union[float, int]] = None,
        **properties,
    ) -> Submission:
        """Submit the given `Task^` for an execution.

        Parameters:
             task (Task^): The task to submit for execution.
             callbacks: The optional list of functions that should be executed on job status change.
             force (bool): Enforce execution of the task even if its output data nodes are cached.
             wait (bool): Wait for the orchestrated job created from the task submission to be finished
                in asynchronous mode.
             timeout (Union[float, int]): The optional maximum number of seconds to wait for the job
                to be finished before returning.
             **properties (dict[str, any]): A key worded variable length list of user additional arguments
                that will be stored within the `Submission^`. It can be accessed via `Submission.properties^`.
        Returns:
            The created `Submission^` containing the information about the submission.
        """
        submission = _SubmissionManagerFactory._build_manager()._create(
            task.id, task._ID_PREFIX, task.config_id, **properties
        )
        submit_id = submission.id
        with cls.lock:
            job = cls._lock_dn_output_and_create_job(
                task,
                submit_id,
                submission.entity_id,
                itertools.chain([cls._update_submission_status], callbacks or []),
                force,
            )
            jobs = [job]
            submission.jobs = jobs  # type: ignore
            cls._orchestrate_job_to_run_or_block(jobs)
        if Config.job_config.is_development:
            cls._check_and_execute_jobs_if_development_mode()
        else:
            if wait:
                cls._wait_until_job_finished(job, timeout=timeout or 0)
        return submission

    @classmethod
    def _lock_dn_output_and_create_job(
        cls,
        task: Task,
        submit_id: str,
        submit_entity_id: str,
        callbacks: Optional[Iterable[Callable]] = None,
        force: bool = False,
    ) -> Job:
        for dn in task.output.values():
            dn.lock_edit()
        return _JobManagerFactory._build_manager()._create(
            task,
            itertools.chain([cls._on_status_change], callbacks or []),
            submit_id,
            submit_entity_id,
            force=force
        )
<<<<<<< HEAD
        return job
=======

>>>>>>> 9bff1940

    @classmethod
    def _update_submission_status(cls, job: Job):
        _SubmissionManagerFactory._build_manager()._get(job.submit_id)._update_submission_status(job)

    @classmethod
    def _orchestrate_job_to_run_or_block(cls, jobs: List[Job]):
        blocked_jobs = []
        pending_jobs = []

        for job in jobs:
            if cls._is_blocked(job):
                job.blocked()
                blocked_jobs.append(job)
            else:
                job.pending()
                pending_jobs.append(job)

        cls.blocked_jobs.extend(blocked_jobs)
        for job in pending_jobs:
            cls.jobs_to_run.put(job)

    @classmethod
    def _wait_until_job_finished(cls, jobs: Union[List[Job], Job], timeout: float = 0):
        #  Note: this method should be prefixed by two underscores, but it has only one, so it can be mocked in tests.
        def __check_if_timeout(st, to):
            return (datetime.now() - st).seconds < to

        start = datetime.now()
        jobs = list(jobs) if isinstance(jobs, Iterable) else [jobs]
        index = 0
        while __check_if_timeout(start, timeout) and index < len(jobs):
            try:
                if jobs[index]._is_finished():
                    index += 1
                else:
                    sleep(0.5)  # Limit CPU usage
            except Exception:
                pass

    @classmethod
    def _is_blocked(cls, obj: Union[Task, Job]) -> bool:
        """Returns True if the execution of the `Job^` or the `Task^` is blocked by the execution of another `Job^`.

        Parameters:
             obj (Union[Task^, Job^]): The job or task entity to run.

        Returns:
             True if one of its input data nodes is blocked.
        """
        input_data_nodes = obj.task.input.values() if isinstance(obj, Job) else obj.input.values()
        data_manager = _DataManagerFactory._build_manager()
        return any(not data_manager._get(dn.id).is_ready_for_reading for dn in input_data_nodes)

    @staticmethod
    def _unlock_edit_on_jobs_outputs(jobs: Union[Job, List[Job], Set[Job]]):
        jobs = [jobs] if isinstance(jobs, Job) else jobs
        for job in jobs:
            job._unlock_edit_on_outputs()

    @classmethod
    def _on_status_change(cls, job: Job):
        if job.is_completed() or job.is_skipped():
            cls.__unblock_jobs()
        elif job.is_failed():
            cls._fail_subsequent_jobs(job)

    @classmethod
    def __unblock_jobs(cls):
        for job in cls.blocked_jobs:
            if not cls._is_blocked(job):
                with cls.lock:
                    job.pending()
                    cls.__remove_blocked_job(job)
                    cls.jobs_to_run.put(job)

    @classmethod
    def __remove_blocked_job(cls, job):
        try:  # In case the job has been removed from the list of blocked_jobs.
            cls.blocked_jobs.remove(job)
        except Exception:
            cls.__logger.warning(f"{job.id} is not in the blocked list anymore.")

    @classmethod
    def cancel_job(cls, job: Job):
        if job.is_canceled():
            cls.__logger.info(f"{job.id} has already been canceled.")
        elif job.is_abandoned():
            cls.__logger.info(f"{job.id} has already been abandoned and cannot be canceled.")
        elif job.is_failed():
            cls.__logger.info(f"{job.id} has already failed and cannot be canceled.")
        else:
            with cls.lock:
                to_cancel_or_abandon_jobs = {job}
                to_cancel_or_abandon_jobs.update(cls.__find_subsequent_jobs(job.submit_id, set(job.task.output.keys())))
                cls.__remove_blocked_jobs(to_cancel_or_abandon_jobs)
                cls.__remove_jobs_to_run(to_cancel_or_abandon_jobs)
                cls._cancel_jobs(job.id, to_cancel_or_abandon_jobs)
                cls._unlock_edit_on_jobs_outputs(to_cancel_or_abandon_jobs)

    @classmethod
    def __find_subsequent_jobs(cls, submit_id, output_dn_config_ids: Set) -> Set[Job]:
        next_output_dn_config_ids = set()
        subsequent_jobs = set()
        for job in cls.blocked_jobs:
            job_input_dn_config_ids = job.task.input.keys()
            if job.submit_id == submit_id and len(output_dn_config_ids.intersection(job_input_dn_config_ids)) > 0:
                next_output_dn_config_ids.update(job.task.output.keys())
                subsequent_jobs.update([job])
        if len(next_output_dn_config_ids) > 0:
            subsequent_jobs.update(
                cls.__find_subsequent_jobs(submit_id, output_dn_config_ids=next_output_dn_config_ids)
            )
        return subsequent_jobs

    @classmethod
    def __remove_blocked_jobs(cls, jobs):
        for job in jobs:
            cls.__remove_blocked_job(job)

    @classmethod
    def __remove_jobs_to_run(cls, jobs):
        new_jobs_to_run = Queue()
        while not cls.jobs_to_run.empty():
            current_job = cls.jobs_to_run.get()
            if current_job not in jobs:
                new_jobs_to_run.put(current_job)
        cls.jobs_to_run = new_jobs_to_run

    @classmethod
    def _fail_subsequent_jobs(cls, failed_job: Job):
        with cls.lock:
            to_fail_or_abandon_jobs = set()
            to_fail_or_abandon_jobs.update(
                cls.__find_subsequent_jobs(failed_job.submit_id, set(failed_job.task.output.keys()))
            )
            for job in to_fail_or_abandon_jobs:
                job.abandoned()
            to_fail_or_abandon_jobs.update([failed_job])
            cls.__remove_blocked_jobs(to_fail_or_abandon_jobs)
            cls.__remove_jobs_to_run(to_fail_or_abandon_jobs)
            cls._unlock_edit_on_jobs_outputs(to_fail_or_abandon_jobs)

    @classmethod
    def _cancel_jobs(cls, job_id_to_cancel: JobId, jobs: Set[Job]):
        for job in jobs:
            if job.is_running():
                cls.__logger.info(f"{job.id} is running and cannot be canceled.")
            elif job.is_completed():
                cls.__logger.info(f"{job.id} has already been completed and cannot be canceled.")
            elif job.is_skipped():
                cls.__logger.info(f"{job.id} has already been skipped and cannot be canceled.")
            elif job_id_to_cancel == job.id:
                job.canceled()
            else:
                job.abandoned()

    @staticmethod
    def _check_and_execute_jobs_if_development_mode():
        from ._orchestrator_factory import _OrchestratorFactory

        if dispatcher := _OrchestratorFactory._dispatcher:
            dispatcher._execute_jobs_synchronously()<|MERGE_RESOLUTION|>--- conflicted
+++ resolved
@@ -77,7 +77,7 @@
             getattr(submittable, "config_id", None),
             **properties,
         )
-        jobs = []
+        jobs: List[Job] = []
         tasks = submittable._get_sorted_tasks()
         with cls.lock:
             for ts in tasks:
@@ -89,15 +89,10 @@
                         callbacks=itertools.chain([cls._update_submission_status], callbacks or []),
                         force=force,  # type: ignore
                     )
-<<<<<<< HEAD
+                    for task in ts
+                )
             submission.jobs = jobs  # type: ignore
             cls._orchestrate_job_to_run_or_block(jobs)
-=======
-                    for task in ts
-                )
-        submission.jobs = jobs  # type: ignore
-        cls._orchestrate_job_to_run_or_block(jobs)
->>>>>>> 9bff1940
         if Config.job_config.is_development:
             cls._check_and_execute_jobs_if_development_mode()
         elif wait:
@@ -163,17 +158,8 @@
         for dn in task.output.values():
             dn.lock_edit()
         return _JobManagerFactory._build_manager()._create(
-            task,
-            itertools.chain([cls._on_status_change], callbacks or []),
-            submit_id,
-            submit_entity_id,
-            force=force
+            task, itertools.chain([cls._on_status_change], callbacks or []), submit_id, submit_entity_id, force=force
         )
-<<<<<<< HEAD
-        return job
-=======
-
->>>>>>> 9bff1940
 
     @classmethod
     def _update_submission_status(cls, job: Job):
