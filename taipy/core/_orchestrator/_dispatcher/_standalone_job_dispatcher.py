# Copyright 2021-2024 Avaiga Private Limited
#
# Licensed under the Apache License, Version 2.0 (the "License"); you may not use this file except in compliance with
# the License. You may obtain a copy of the License at
#
#        http://www.apache.org/licenses/LICENSE-2.0
#
# Unless required by applicable law or agreed to in writing, software distributed under the License is distributed on
# an "AS IS" BASIS, WITHOUT WARRANTIES OR CONDITIONS OF ANY KIND, either express or implied. See the License for the
# specific language governing permissions and limitations under the License.

from concurrent.futures import Executor, ProcessPoolExecutor
from functools import partial
from threading import Lock
from typing import Callable, Optional

from taipy.config._serializer._toml_serializer import _TomlSerializer
from taipy.config.config import Config

from ...job.job import Job
from .._abstract_orchestrator import _AbstractOrchestrator
from ._job_dispatcher import _JobDispatcher
from ._task_function_wrapper import _TaskFunctionWrapper


class _StandaloneJobDispatcher(_JobDispatcher):
    """Manages job dispatching (instances of `Job^` class) in an asynchronous way using a ProcessPoolExecutor."""

    _nb_available_workers_lock = Lock()
    _DEFAULT_MAX_NB_OF_WORKERS = 2

    def __init__(self, orchestrator: _AbstractOrchestrator, subproc_initializer: Optional[Callable] = None):
        super().__init__(orchestrator)
        max_workers = Config.job_config.max_nb_of_workers or self._DEFAULT_MAX_NB_OF_WORKERS
        self._executor: Executor = ProcessPoolExecutor(
            max_workers=max_workers,
            initializer=subproc_initializer,
        )  # type: ignore
        self._nb_available_workers = self._executor._max_workers  # type: ignore

    def _can_execute(self) -> bool:
        """Returns True if the dispatcher have resources to dispatch a job."""
        with self._nb_available_workers_lock:
            self._logger.debug(f"{self._nb_available_workers=}")
            return self._nb_available_workers > 0

    def run(self):
        with self._executor:
            super().run()
        self._logger.debug("Standalone job dispatcher: Pool executor shut down.")

    def _dispatch(self, job: Job):
        """Dispatches the given `Job^` on an available worker for execution.

        Parameters:
            job (Job^): The job to submit on an executor with an available worker.
        """
        with self._nb_available_workers_lock:
            self._nb_available_workers -= 1
            self._logger.debug(f"Setting nb_available_workers to {self._nb_available_workers} in the dispatch method.")
        config_as_string = _TomlSerializer()._serialize(Config._applied_config)  # type: ignore[attr-defined]
        future = self._executor.submit(_TaskFunctionWrapper(job.id, job.task), config_as_string=config_as_string)
<<<<<<< HEAD

        self._set_dispatched_processes(job.id, future)  # type: ignore
        # so that the worker is available for another job as soon as possible.
=======
>>>>>>> f83568a4
        future.add_done_callback(partial(self._update_job_status_from_future, job))
        future.add_done_callback(self._release_worker)  # We must release the worker before updating the job status

    def _update_job_status_from_future(self, job: Job, ft):
        with self._nb_available_workers_lock:
            self._nb_available_workers += 1
            self._logger.debug(f"Setting nb_available_workers to {self._nb_available_workers} in the callback method.")
        self._update_job_status(job, ft.result())<|MERGE_RESOLUTION|>--- conflicted
+++ resolved
@@ -60,12 +60,6 @@
             self._logger.debug(f"Setting nb_available_workers to {self._nb_available_workers} in the dispatch method.")
         config_as_string = _TomlSerializer()._serialize(Config._applied_config)  # type: ignore[attr-defined]
         future = self._executor.submit(_TaskFunctionWrapper(job.id, job.task), config_as_string=config_as_string)
-<<<<<<< HEAD
-
-        self._set_dispatched_processes(job.id, future)  # type: ignore
-        # so that the worker is available for another job as soon as possible.
-=======
->>>>>>> f83568a4
         future.add_done_callback(partial(self._update_job_status_from_future, job))
         future.add_done_callback(self._release_worker)  # We must release the worker before updating the job status
 
