#!/usr/bin/env python

# Copyright 2021-2024 Avaiga Private Limited
#
# Licensed under the Apache License, Version 2.0 (the "License"); you may not use this file except in compliance with
# the License. You may obtain a copy of the License at
#
#        http://www.apache.org/licenses/LICENSE-2.0
#
# Unless required by applicable law or agreed to in writing, software distributed under the License is distributed on
# an "AS IS" BASIS, WITHOUT WARRANTIES OR CONDITIONS OF ANY KIND, either express or implied. See the License for the
# specific language governing permissions and limitations under the License.

"""The setup script."""
import json
import os
from pathlib import Path

from setuptools import find_namespace_packages, find_packages, setup

root_folder = Path(__file__).parent

with open("README.md") as readme_file:
    readme = readme_file.read()

version_path = os.path.join(os.path.dirname(os.path.abspath(__file__)), "version.json")
with open(version_path) as version_file:
    version = json.load(version_file)
    version_string = f'{version.get("major", 0)}.{version.get("minor", 0)}.{version.get("patch", 0)}'
    if vext := version.get("ext"):
        version_string = f"{version_string}.{vext}"

<<<<<<< HEAD

def get_requirements():
    # get requirements from the different setups in tools/packages (removing taipy packages)
    reqs = set()
    for pkg in (root_folder / "tools" / "packages").iterdir():
        requirements_file = pkg / "setup.requirements.txt"
        if requirements_file.exists():
            reqs.update(requirements_file.read_text("UTF-8").splitlines())

    return [r for r in reqs if r and not r.startswith("taipy")]

=======
requirements = [
    "networkx>=2.6,<3.0",
    "openpyxl>=3.1.2,<3.2",
    "pandas>=1.3.5,<3.0",
    "sqlalchemy>=2.0.16,<2.1",
    "toml>=0.10,<0.11",
    "taipy-config@git+https://git@github.com/Avaiga/taipy-config.git@develop",
]
>>>>>>> e4f488d9

test_requirements = ["pytest>=3.8"]

extras_require = {
    "mssql": ["pyodbc>=4,<4.1"],
    "mysql": ["pymysql>1,<1.1"],
    "postgresql": ["psycopg2>2.9,<2.10"],
    "parquet": ["fastparquet==2022.11.0", "pyarrow>=14.0.2,<15.0"],
    "s3": ["boto3==1.29.1"],
    "mongo": ["pymongo[srv]>=4.2.0,<5.0"],
}

setup(
    author="Avaiga",
    author_email="dev@taipy.io",
    python_requires=">=3.8",
    classifiers=[
        "Intended Audience :: Developers",
        "License :: OSI Approved :: Apache Software License",
        "Natural Language :: English",
        "Programming Language :: Python :: 3",
        "Programming Language :: Python :: 3.8",
        "Programming Language :: Python :: 3.9",
        "Programming Language :: Python :: 3.10",
        "Programming Language :: Python :: 3.11",
        "Programming Language :: Python :: 3.12",
    ],
    description="A Python library to build powerful and customized data-driven back-end applications.",
    install_requires=get_requirements(),
    long_description=readme,
    long_description_content_type="text/markdown",
    license="Apache License 2.0",
    keywords="taipy-core",
    name="taipy-core",
    packages=find_namespace_packages(where=".") + find_packages(include=["taipy", "taipy.core", "taipy.core.*"]),
    include_package_data=True,
    test_suite="tests",
    tests_require=test_requirements,
    url="https://github.com/avaiga/taipy-core",
    version=version_string,
    zip_safe=False,
    extras_require=extras_require,
)<|MERGE_RESOLUTION|>--- conflicted
+++ resolved
@@ -30,7 +30,7 @@
     if vext := version.get("ext"):
         version_string = f"{version_string}.{vext}"
 
-<<<<<<< HEAD
+
 
 def get_requirements():
     # get requirements from the different setups in tools/packages (removing taipy packages)
@@ -42,16 +42,6 @@
 
     return [r for r in reqs if r and not r.startswith("taipy")]
 
-=======
-requirements = [
-    "networkx>=2.6,<3.0",
-    "openpyxl>=3.1.2,<3.2",
-    "pandas>=1.3.5,<3.0",
-    "sqlalchemy>=2.0.16,<2.1",
-    "toml>=0.10,<0.11",
-    "taipy-config@git+https://git@github.com/Avaiga/taipy-config.git@develop",
-]
->>>>>>> e4f488d9
 
 test_requirements = ["pytest>=3.8"]
 
