--- conflicted
+++ resolved
@@ -29,7 +29,6 @@
 class S3ObjectDataNode(DataNode):
     """Data Node object stored in an Amazon Web Service S3 Bucket.
 
-<<<<<<< HEAD
     Attributes:
         config_id (str): Identifier of the data node configuration. It must be a valid Python
             identifier.
@@ -67,24 +66,6 @@
             - _"aws_s3_get_object_parameters"_ `(Optional[Dict[str, Any])`: : A dictionary of additional arguments to
                     be passed into AWS S3 bucket access string\n
             - _"aws_s3_client_parameters"_ `(Optional[Dict[str, Any])`: Additional parameters for uploading the object\n
-=======
-    The *properties* attribute must contain the following required entries:
-
-    - *aws_access_key* (`str`): Amazon Web Services ID for to identify account
-    - *aws_secret_access_key* (`str`): Amazon Web Services access key to
-        authenticate programmatic requests.
-    - *aws_s3_bucket_name*  (`str`): unique identifier for a container that stores
-        objects in Amazon Simple Storage Service (S3).
-    - *aws_s3_object_key* (`str`):  unique identifier for the name of the object (file)
-        that has to be read or written.
-
-    The *properties* attribute can also contain the following optional entries:
-
-    - *aws_region* (`Any`): Self-contained geographic area where Amazon Web Services
-        (AWS) infrastructure is located.
-    - *aws _s3_object_parameters* (`str`): A dictionary of additional arguments to be
-        passed to interact with the AWS service
->>>>>>> e3b69d65
     """
 
     __STORAGE_TYPE = "s3_object"
