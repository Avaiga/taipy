import pathlib
from datetime import datetime
from typing import List

from taipy.core._repository import _FileSystemRepository
<<<<<<< HEAD
from taipy.core.common._listattributes import _ListAttributes
=======
>>>>>>> 9966d3da
from taipy.core.common._utils import _fct_to_dict, _fcts_to_dict, _load_fct
from taipy.core.config.config import Config
from taipy.core.exceptions.exceptions import InvalidSubscriber
from taipy.core.job._job_model import _JobModel
from taipy.core.job.job import Job
from taipy.core.task._task_repository import _TaskRepository


class _JobRepository(_FileSystemRepository[_JobModel, Job]):
    def __init__(self):
        super().__init__(model=_JobModel, dir_name="jobs")

    def _to_model(self, job: Job):
        print(_fcts_to_dict(job._subscribers))
        return _JobModel(
            job.id,
            job._task.id,
            job._status,
            job._force,
            job._creation_date.isoformat(),
<<<<<<< HEAD
            _fcts_to_dict(job._subscribers),
            self.__serialize_exceptions(job._exceptions),
=======
            self._serialize_subscribers(job._subscribers),
            self._serialize_exceptions(job._exceptions),
>>>>>>> 9966d3da
        )

    def _from_model(self, model: _JobModel):
        job = Job(id=model.id, task=_TaskRepository().load(model.task_id))

<<<<<<< HEAD
        job._status = model.status  # type: ignore
        job._force = model.force  # type: ignore
        job._creation_date = datetime.fromisoformat(model.creation_date)  # type: ignore
        for sub in model.subscribers:
            try:
                job._subscribers.append(_load_fct(sub.get("fct_module"), sub.get("fct_name")))  # type: ignore
            except AttributeError:
                raise InvalidSubscriber(f"The subscriber function {sub.get('fct_name')} cannot be load.")
        job._exceptions = _ListAttributes(
            job, [_load_fct(e["fct_module"], e["fct_name"])(*e["args"]) for e in model.exceptions]
        )
=======
        job.status = model.status  # type: ignore
        job.force = model.force  # type: ignore
        job.creation_date = datetime.fromisoformat(model.creation_date)  # type: ignore
        for it in model.subscribers:
            try:
                job._subscribers.append(_load_fct(it.get("fct_module"), it.get("fct_name")))  # type:ignore
            except AttributeError:
                raise InvalidSubscriber(f"The subscriber function {it.get('fct_name')} cannot be loaded.")
        job._exceptions = [_load_fct(e["fct_module"], e["fct_name"])(*e["args"]) for e in model.exceptions]

>>>>>>> 9966d3da
        return job

    @property
    def _storage_folder(self) -> pathlib.Path:
        return pathlib.Path(Config.global_config.storage_folder)  # type: ignore

    @staticmethod
    def _serialize_exceptions(exceptions: List) -> List:
        return [{**_fct_to_dict(type(e)), "args": e.args} for e in exceptions]

    @staticmethod
    def _serialize_subscribers(subscribers: List) -> List:
        return _fcts_to_dict(subscribers)<|MERGE_RESOLUTION|>--- conflicted
+++ resolved
@@ -3,10 +3,6 @@
 from typing import List
 
 from taipy.core._repository import _FileSystemRepository
-<<<<<<< HEAD
-from taipy.core.common._listattributes import _ListAttributes
-=======
->>>>>>> 9966d3da
 from taipy.core.common._utils import _fct_to_dict, _fcts_to_dict, _load_fct
 from taipy.core.config.config import Config
 from taipy.core.exceptions.exceptions import InvalidSubscriber
@@ -20,38 +16,19 @@
         super().__init__(model=_JobModel, dir_name="jobs")
 
     def _to_model(self, job: Job):
-        print(_fcts_to_dict(job._subscribers))
         return _JobModel(
             job.id,
             job._task.id,
             job._status,
             job._force,
             job._creation_date.isoformat(),
-<<<<<<< HEAD
-            _fcts_to_dict(job._subscribers),
-            self.__serialize_exceptions(job._exceptions),
-=======
             self._serialize_subscribers(job._subscribers),
             self._serialize_exceptions(job._exceptions),
->>>>>>> 9966d3da
         )
 
     def _from_model(self, model: _JobModel):
         job = Job(id=model.id, task=_TaskRepository().load(model.task_id))
 
-<<<<<<< HEAD
-        job._status = model.status  # type: ignore
-        job._force = model.force  # type: ignore
-        job._creation_date = datetime.fromisoformat(model.creation_date)  # type: ignore
-        for sub in model.subscribers:
-            try:
-                job._subscribers.append(_load_fct(sub.get("fct_module"), sub.get("fct_name")))  # type: ignore
-            except AttributeError:
-                raise InvalidSubscriber(f"The subscriber function {sub.get('fct_name')} cannot be load.")
-        job._exceptions = _ListAttributes(
-            job, [_load_fct(e["fct_module"], e["fct_name"])(*e["args"]) for e in model.exceptions]
-        )
-=======
         job.status = model.status  # type: ignore
         job.force = model.force  # type: ignore
         job.creation_date = datetime.fromisoformat(model.creation_date)  # type: ignore
@@ -62,7 +39,6 @@
                 raise InvalidSubscriber(f"The subscriber function {it.get('fct_name')} cannot be loaded.")
         job._exceptions = [_load_fct(e["fct_module"], e["fct_name"])(*e["args"]) for e in model.exceptions]
 
->>>>>>> 9966d3da
         return job
 
     @property
