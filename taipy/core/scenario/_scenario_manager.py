--- conflicted
+++ resolved
@@ -14,11 +14,7 @@
 import tempfile
 import zipfile
 from functools import partial
-<<<<<<< HEAD
-from typing import Any, Callable, Dict, List, Optional, Union
-=======
-from typing import Any, Callable, List, Literal, Optional, Union
->>>>>>> 31f23619
+from typing import Any, Callable, Dict, List, Literal, Optional, Union
 
 from taipy.config import Config
 
