# Copyright 2021-2024 Avaiga Private Limited
#
# Licensed under the Apache License, Version 2.0 (the "License"); you may not use this file except in compliance with
# the License. You may obtain a copy of the License at
#
#        http://www.apache.org/licenses/LICENSE-2.0
#
# Unless required by applicable law or agreed to in writing, software distributed under the License is distributed on
# an "AS IS" BASIS, WITHOUT WARRANTIES OR CONDITIONS OF ANY KIND, either express or implied. See the License for the
# specific language governing permissions and limitations under the License.

import json
import pathlib
<<<<<<< HEAD
from datetime import datetime
from time import sleep
=======
from sqlite3 import DatabaseError
>>>>>>> f83568a4
from typing import Any, Dict, Iterable, List, Optional, Type, Union

from sqlalchemy.dialects import sqlite
from sqlalchemy.exc import NoResultFound

from ...logger._taipy_logger import _TaipyLogger
from .._repository._abstract_repository import _AbstractRepository
from ..common._utils import _retry_read_entity
from ..common.typing import Converter, Entity, ModelType
from ..exceptions import ModelNotFound, SQLQueryCannotBeExecuted
from .db._sql_connection import _SQLConnection


class _SQLRepository(_AbstractRepository[ModelType, Entity]):
<<<<<<< HEAD
    __EXCEPTIONS_TO_RETRY = (SQLQueryCannotBeExecuted,)
=======
    _logger = _TaipyLogger._get_logger()
>>>>>>> f83568a4

    def __init__(self, model_type: Type[ModelType], converter: Type[Converter]):
        """
        Holds common methods to be used and extended when the need for saving
        dataclasses in a SqlLite database.

        Some lines have type: ignore because MyPy won't recognize some generic attributes. This
        should be revised in the future.

        Attributes:
            model_type: Generic dataclass.
            converter: A class that handles conversion to and from a database backend
            db: An sqlite3 session object
        """
        self.db = _SQLConnection.init_db()
        self.model_type = model_type
        self.converter = converter
        self.table = self.model_type.__table__

    ###############################
    # ##   Inherited methods   ## #
    ###############################
    def _save(self, entity: Entity):
        obj = self.converter._entity_to_model(entity)
        if self._exists(entity.id):  # type: ignore
            try:
                self._update_entry(obj)
                return
            except DatabaseError as e:
                self._logger.error(f"Error while updating {entity.id} in {self.table.name}. ")  # type: ignore
                self._logger.error(f"Error : {e}")
                raise e
        try:
            self.__insert_model(obj)
        except DatabaseError as e:
            self._logger.error(f"Error while inserting {entity.id} into {self.table.name}. ")  # type: ignore
            self._logger.error(f"Error : {e}")
            raise e

    def _exists(self, entity_id: str):
        query = self.table.select().filter_by(id=entity_id)
        return bool(self.db.execute(str(query), [entity_id]).fetchone())

    @_retry_read_entity(__EXCEPTIONS_TO_RETRY)
    def _load(self, entity_id: str) -> Entity:
        query = self.table.select().filter_by(id=entity_id)

        if entry := self.db.execute(str(query.compile(dialect=sqlite.dialect())), [entity_id]).fetchone():
            entry = self.model_type.from_dict(entry)
            return self.converter._model_to_entity(entry)
        raise ModelNotFound(str(self.model_type.__name__), entity_id)

    def _load_all(self, filters: Optional[List[Dict]] = None) -> List[Entity]:
        query = self.table.select()
        entities: List[Entity] = []

        for f in filters or [{}]:
            filtered_query = query.filter_by(**f)
            try:
                entries = self.db.execute(
                    str(filtered_query.compile(dialect=sqlite.dialect())),
                    [self.__serialize_filter_values(val) for val in list(f.values())],
                ).fetchall()

                entities.extend([self.converter._model_to_entity(self.model_type.from_dict(m)) for m in entries])
            except NoResultFound:
                continue
        return entities

    def _delete(self, entity_id: str):
        delete_query = self.table.delete().filter_by(id=entity_id)
        cursor = self.db.execute(str(delete_query.compile(dialect=sqlite.dialect())), [entity_id])

        if cursor.rowcount == 0:
            raise ModelNotFound(str(self.model_type.__name__), entity_id)

        self.db.commit()

    def _delete_all(self):
        self.db.execute(str(self.table.delete().compile(dialect=sqlite.dialect())))
        self.db.commit()

    def _delete_many(self, ids: Iterable[str]):
        for entity_id in ids:
            self._delete(entity_id)

    def _delete_by(self, attribute: str, value: str):
        delete_by_query = self.table.delete().filter_by(**{attribute: value})

        self.db.execute(str(delete_by_query.compile(dialect=sqlite.dialect())), [value])
        self.db.commit()

    def _search(self, attribute: str, value: Any, filters: Optional[List[Dict]] = None) -> List[Entity]:
        query = self.table.select().filter_by(**{attribute: value})

        entities: List[Entity] = []
        for f in filters or [{}]:
            entries = self.db.execute(
                str(query.filter_by(**f).compile(dialect=sqlite.dialect())),
                [value] + [self.__serialize_filter_values(val) for val in list(f.values())],
            ).fetchall()
            entities.extend([self.converter._model_to_entity(self.model_type.from_dict(m)) for m in entries])

        return entities

    def _export(self, entity_id: str, folder_path: Union[str, pathlib.Path]):
        if isinstance(folder_path, str):
            folder: pathlib.Path = pathlib.Path(folder_path)
        else:
            folder = folder_path

        export_dir = folder / self.table.name
        if not export_dir.exists():
            export_dir.mkdir(parents=True)

        export_path = export_dir / f"{entity_id}.json"

        query = self.table.select().filter_by(id=entity_id)

        if entry := self.db.execute(str(query.compile(dialect=sqlite.dialect())), [entity_id]).fetchone():
            with open(export_path, "w", encoding="utf-8") as export_file:
                export_file.write(json.dumps(entry))
        else:
            raise ModelNotFound(self.model_type, entity_id)  # type: ignore

    ###########################################
    # ##   Specific or optimized methods   ## #
    ###########################################
    def _get_multi(self, *, skip: int = 0, limit: int = 100) -> List[ModelType]:
        query = self.table.select().offset(skip).limit(limit)
        return self.db.execute(str(query.compile(dialect=sqlite.dialect()))).fetchall()

    def _get_by_config(self, config_id: Any) -> Optional[ModelType]:
        query = self.table.select().filter_by(config_id=config_id)
        return self.db.execute(str(query.compile(dialect=sqlite.dialect())), [config_id]).fetchall()

    def _get_by_config_and_owner_id(
        self, config_id: str, owner_id: Optional[str], filters: Optional[List[Dict]] = None
    ) -> Optional[Entity]:
        if not filters:
            filters = [{}]
        if entry := self.__get_entities_by_config_and_owner(config_id, owner_id, filters):
            return self.converter._model_to_entity(entry)
        return None

    def _get_by_configs_and_owner_ids(self, configs_and_owner_ids, filters: Optional[List[Dict]] = None):
        # Design in order to optimize performance on Entity creation.
        # Maintainability and readability were impacted.
        if not filters:
            filters = [{}]
        res = {}
        configs_and_owner_ids = set(configs_and_owner_ids)

        for config, owner in configs_and_owner_ids:
            if entry := self.__get_entities_by_config_and_owner(config.id, owner, filters):
                entity = self.converter._model_to_entity(entry)
                key = config, owner
                res[key] = entity

        return res

    def __get_entities_by_config_and_owner(
        self, config_id: str, owner_id: Optional[str] = None, filters: Optional[List[Dict]] = None
    ) -> Optional[ModelType]:
        if not filters:
            filters = []
        versions = [item.get("version") for item in filters if item.get("version")]

        query = self.table.select().filter_by(config_id=config_id)
        parameters: List = [config_id]

        if owner_id:
            parameters.append(owner_id)
        query = query.filter_by(owner_id=owner_id)
        query = str(query.compile(dialect=sqlite.dialect()))

        if versions:
            table_name = self.table.name
            query += f" AND {table_name}.version IN ({','.join(['?'] * len(versions))})"
            parameters.extend(versions)

        if entry := self.db.execute(query, parameters).fetchone():
            return self.model_type.from_dict(entry)
        return None

    #############################
    # ##   Private methods   ## #
    #############################
    def __insert_model(self, model: ModelType):
        query = self.table.insert()
        self.db.execute(str(query.compile(dialect=sqlite.dialect())), model.to_list())
        self.db.commit()

    def __update_entry(self, model):
        query = self.table.update().filter_by(id=model.id)
        cursor = self.db.execute(str(query.compile(dialect=sqlite.dialect())), model.to_list() + [model.id])
        self.db.commit()
        cursor.close()

    def _update_entry(self, model):
        start = datetime.now()
        while (datetime.now() - start).seconds < 5:
            try:
                self.__update_entry(model)
                break
            except Exception:
                sleep(1)

    @staticmethod
    def __serialize_filter_values(value):
        if isinstance(value, (dict, list)):
            return json.dumps(value).replace('"', "'")
        return value<|MERGE_RESOLUTION|>--- conflicted
+++ resolved
@@ -11,12 +11,9 @@
 
 import json
 import pathlib
-<<<<<<< HEAD
 from datetime import datetime
 from time import sleep
-=======
 from sqlite3 import DatabaseError
->>>>>>> f83568a4
 from typing import Any, Dict, Iterable, List, Optional, Type, Union
 
 from sqlalchemy.dialects import sqlite
@@ -31,11 +28,8 @@
 
 
 class _SQLRepository(_AbstractRepository[ModelType, Entity]):
-<<<<<<< HEAD
     __EXCEPTIONS_TO_RETRY = (SQLQueryCannotBeExecuted,)
-=======
     _logger = _TaipyLogger._get_logger()
->>>>>>> f83568a4
 
     def __init__(self, model_type: Type[ModelType], converter: Type[Converter]):
         """
