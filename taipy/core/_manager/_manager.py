--- conflicted
+++ resolved
@@ -155,12 +155,6 @@
 
     @classmethod
     def _export(cls, id: str, folder_path: Union[str, pathlib.Path], **kwargs):
-<<<<<<< HEAD
-        """
-        Export an entity.
-        """
-=======
->>>>>>> 48b4f24b
         return cls._repository._export(id, folder_path)
 
     @classmethod
