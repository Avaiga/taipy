--- conflicted
+++ resolved
@@ -17,10 +17,7 @@
     """
 
     repository = JobRepository()
-<<<<<<< HEAD
-=======
     ID_PREFIX = "JOB_"
->>>>>>> bcfc25ad
 
     @classmethod
     def create(cls, task: Task, callbacks: Iterable[Callable]) -> Job:
@@ -33,13 +30,8 @@
         Returns:
             A new job, that is created for executing given task.
         """
-<<<<<<< HEAD
-        job = Job(id=JobId(f"JOB_{uuid.uuid4()}"), task=task)
+        job = Job(id=JobId(f"{cls.ID_PREFIX}{uuid.uuid4()}"), task=task)
         cls.set(job)
-=======
-        job = Job(id=JobId(f"{self.ID_PREFIX}{uuid.uuid4()}"), task=task)
-        self.set(job)
->>>>>>> bcfc25ad
         job.on_status_change(*callbacks)
         return job
 
@@ -97,12 +89,8 @@
         """Deletes all jobs."""
         cls.repository.delete_all()
 
-<<<<<<< HEAD
     @classmethod
-    def get_latest_job(cls, task: Task) -> Job:
-=======
-    def get_latest(self, task: Task) -> Job:
->>>>>>> bcfc25ad
+    def get_latest(cls, task: Task) -> Job:
         """Allows to retrieve the latest computed job of a task.
 
         Returns:
