--- conflicted
+++ resolved
@@ -1,16 +1,12 @@
 import re
-from typing import List
+from typing import List, Tuple, Any
 
 from markdown.preprocessors import Preprocessor as MdPreprocessor
 
-from .factory import Factory
-
 
 class Preprocessor(MdPreprocessor):
-<<<<<<< HEAD
-=======
     # ----------------------------------------------------------------------
-    # Searchs, in the Mardwodn text, control declaration constructs:
+    # Finds, in the Mardwodn text, control declaration constructs:
     #     <|<some value>|>
     # or
     #     <|<some value>|<control_type>|>
@@ -27,89 +23,35 @@
     # The default control type is 'field'.
     # ----------------------------------------------------------------------
     # Control in Markdown
->>>>>>> 9b93dfa7
     _CONTROL_RE = re.compile(r"<\|(.*?)\|>")
     # Split properties and control type
     _SPLIT_RE = re.compile(r"(?<!\\\\)\|")
-<<<<<<< HEAD
-
-    def run(self, lines: List[str]) -> List[str]:
-=======
-    # TODO: This prevents from using expressions, but keeps the compatibility
-    # with legacy code. TO BE REMOVED
-    _VARIABLE_RE = re.compile(r"{([a-zA-Z][\.a-zA-Z_$0-9]*)}")
     # Property syntax: '<prop_name>[=<prop_value>]'
     #   If <prop_value> is ommitted:
     #     '<prop_name>' is equivalent to '<prop_name>=true'
-    #     '!<prop_name>' is equivalent to '<prop_name>=false'
-    #  Note 1: '!<prop_name>=<prop_value>' is an invalid syntax
+    #     'not <prop_name>' is equivalent to '<prop_name>=false'
+    #  Note 1: 'not <prop_name>=<prop_value>' is an invalid syntax
     #  Note 2: Space characters after the equal sign are significative
-    _PROPERTY_RE = re.compile(r"(!)?([a-zA-Z][\.a-zA-Z_$0-9]*)\s*(?:=(.*))?")
-
+    _PROPERTY_RE = re.compile(r"(not\s+)?([a-zA-Z][\.a-zA-Z_$0-9]*)\s*(?:=(.*))?")
 
     def _make_prop_pair(self, prop_name: str, prop_value: str) -> tuple[str, str]:
         # Un-escape pipe character in property value
         return (prop_name, prop_value.replace("\\|", "|"))
 
     def run(self, lines: List[str]) -> List[str]:
-        from ..gui import Gui
-
         line_count = 0
->>>>>>> 9b93dfa7
         new_lines = []
         for line in lines:
             line_count += 1
             new_line = ""
             last_index = 0
             for m in Preprocessor._CONTROL_RE.finditer(line):
-<<<<<<< HEAD
-                control_name, properties = self.process_line_iter(m)
-                new_line += line[last_index : m.start()] + f"<|taipy.{control_name}{properties}|>"
-=======
-                fragments = Preprocessor._SPLIT_RE.split(m.group(1))
-                control_name = None
-                default_prop_name = None
-                default_prop_value = None
-                properties = []
-                for fragment in fragments:
-                    if control_name is None and Factory.get_default_property_name(fragment):
-                        control_name = fragment
-                    elif control_name is None and default_prop_value is None:
-                        default_prop_value = fragment
-                    else:
-                        prop_match = Preprocessor._PROPERTY_RE.match(fragment)
-                        if not prop_match or (prop_match.group(1) and prop_match.group(3)):
-                            print(f"Bad Taipy property format at line {line_count}: '{fragment}'", flush=True)
-                        elif prop_match.group(1):
-                            properties.append(self._make_prop_pair(prop_match.group(2), 'false'))
-                        elif prop_match.group(3):
-                            properties.append(self._make_prop_pair(prop_match.group(2), prop_match.group(3)))
-                        else:
-                            properties.append(self._make_prop_pair(prop_match.group(2), 'true'))
-                if control_name is None:
-                    control_name = "field"
-                if default_prop_value is not None:
-                    default_prop_name = Factory.get_default_property_name(control_name)
-                    properties.insert(0, self._make_prop_pair(default_prop_name, default_prop_value))
+                control_name, properties = self._process_control(m, line_count)
                 new_line += line[last_index : m.start()] + "TaIpY:" + control_name
                 for property in properties:
-                    # Bind variable if one is found
-                    # We keep here the compatibility with legacy code: the variable is
-                    # bound if and only if the property value is "{var_name}"
-                    # There could be plenty of variables in this fragment...
-                    # TODO: Actually, FLE thinks all this is useless...
-                    prop_value = property[1]
-                    var_match = Preprocessor._VARIABLE_RE.match(prop_value)
-                    if var_match:
-                        var_name = var_match.group(1)
-                        # Register variable to the Gui
-                        if var_name:
-                            Gui._get_instance()._add_control(var_name)
-                    else:
-                        prop_value = property[1].replace("\"", "\\\"")
+                    prop_value = property[1].replace("\"", "\\\"")
                     new_line += f" {property[0]}=\"{prop_value}\""
                 new_line += ":tAiPy"
->>>>>>> 9b93dfa7
                 last_index = m.end()
             if last_index == 0:
                 new_lines.append(line)
@@ -117,27 +59,37 @@
                 new_lines.append(new_line + line[last_index:])
         return new_lines
 
-    def process_line_iter(self, m):
-        from ..gui import Gui
-
+    def _process_control(self, m: re.Match, line_count: int) -> Tuple[str, Any]:
         fragments = Preprocessor._SPLIT_RE.split(m.group(1))
         control_name = None
         default_prop_name = None
         default_prop_value = None
         expr_hash = None
-        properties = ""
+        properties = []
         for fragment in fragments:
+            from .factory import Factory
+
             if control_name is None and Factory.get_default_property_name(fragment):
                 control_name = fragment
             elif control_name is None and default_prop_value is None:
+                from ..gui import Gui
+
                 # Handle First Expression Fragment
                 default_prop_value, expr_hash = Gui._get_instance().evaluate_expr(fragment)
                 default_prop_value = expr_hash
             else:
-                properties += "|" + fragment
+                prop_match = Preprocessor._PROPERTY_RE.match(fragment)
+                if not prop_match or (prop_match.group(1) and prop_match.group(3)):
+                    print(f"Bad Taipy property format at line {line_count}: '{fragment}'", flush=True)
+                elif prop_match.group(1):
+                    properties.append(self._make_prop_pair(prop_match.group(2), 'false'))
+                elif prop_match.group(3):
+                    properties.append(self._make_prop_pair(prop_match.group(2), prop_match.group(3)))
+                else:
+                   properties.append(self._make_prop_pair(prop_match.group(2), 'true'))
         if control_name is None:
             control_name = "field"
-        default_prop_name = Factory.get_default_property_name(control_name)
         if default_prop_value is not None:
-            properties = f"|{default_prop_name}={default_prop_value}" + properties
+            default_prop_name = Factory.get_default_property_name(control_name)
+            properties.insert(0, self._make_prop_pair(default_prop_name, default_prop_value))
         return control_name, properties