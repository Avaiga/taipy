--- conflicted
+++ resolved
@@ -24,41 +24,16 @@
         self.element_name = element_name
         self.attributes = attributes
         self.value = default_value
-<<<<<<< HEAD
         self.var_name = None
         self._gui = Gui._get_instance()
         # Whether this object has been evaluated (by expression) in preprocessor
         self.has_evaluated = False
-=======
-        self.has_attribute = has_attribute
-        # Allow property configuration by passing in dictionary
-        self.allow_properties_config = allow_properties_config
-        # --------------------------------------------
-        # TODO - Retrieve var_name from default property
-        # This is obviously wrong and should have been done at
-        # the preprocessor level.
-        # At this point, the default property should be set to a
-        # string of the form: var_name(var_index)
-        # TODO - Here is also the place where function names
-        # should be checked for a potential binding to the application
-        # code, using Gui._get_instance().bind_func(property_value)
-        from .factory import Factory
->>>>>>> 9b93dfa7
-
         default_property_value = attributes.get(Factory.get_default_property_name(control_type))
         if default_property_value:
-<<<<<<< HEAD
             self.value = attrgetter(default_property_value)(self._gui._values)
             self.expr_hash = default_property_value
-            self.expr = self._gui._hash_expr[self.expr_hash]
+            self.expr = self._gui._hash_to_expr[self.expr_hash]
             self.has_evaluated = True
-
-=======
-            var_match = re.match(r"{([a-zA-Z][\.a-zA-Z_$0-9]*)}", default_property_value)
-            if var_match:
-                self.var_name = var_match.group(1)
-        # --------------------------------------------
->>>>>>> 9b93dfa7
         self.el = etree.Element(element_name)
 
         # Bind properties dictionary to attributes if condition is matched (will leave the binding for function at the builder )
@@ -96,15 +71,9 @@
             self.set_attribute("columns", json.dumps(columns))
         return self
 
-<<<<<<< HEAD
     def set_expresion_hash(self):
         if self.has_evaluated:
             self.set_attribute("key", self.expr_hash)
-=======
-    def set_varname(self):
-        if self.var_name:
-            self.set_attribute("key", self.var_name)
->>>>>>> 9b93dfa7
             self.set_attribute(
                 "value",
                 "{!" + self.expr_hash + "!}",
