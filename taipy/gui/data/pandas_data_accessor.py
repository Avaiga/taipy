--- conflicted
+++ resolved
@@ -414,7 +414,6 @@
                     decimated_df, is_decimator_applied, is_copied = decimator_instance.on_decimate(
                         df, decimator_pl, decimator_payload, is_copied
                     )
-<<<<<<< HEAD
                     # add decimated dataframe to the list of decimated
                     decimated_dfs.append(decimated_df)
                     if is_decimator_applied:
@@ -423,34 +422,6 @@
             if decimated_dfs:
                 df = pd.merge(*decimated_dfs, how="outer", left_index=True, right_index=True)
             df = self.__build_transferred_cols(columns, t.cast(pd.DataFrame, df), is_copied=is_copied)
-=======
-                    chart_mode = decimator_pl.get("chartMode", "")
-                    if decimator_instance._zoom and "relayoutData" in decimator_payload and not z_column:
-                        relayoutData = decimator_payload.get("relayoutData", {})
-                        x0 = relayoutData.get("xaxis.range[0]")
-                        x1 = relayoutData.get("xaxis.range[1]")
-                        y0 = relayoutData.get("yaxis.range[0]")
-                        y1 = relayoutData.get("yaxis.range[1]")
-
-                        df, is_copied = _df_relayout(
-                            t.cast(pd.DataFrame, df), x_column, y_column, chart_mode, x0, x1, y0, y1, is_copied
-                        )
-
-                    if nb_rows_max and decimator_instance._is_applicable(df, nb_rows_max, chart_mode):
-                        try:
-                            df, is_copied = _df_data_filter(
-                                t.cast(pd.DataFrame, df),
-                                x_column,
-                                y_column,
-                                z_column,
-                                decimator=decimator_instance,
-                                payload=decimator_payload,
-                                is_copied=is_copied,
-                            )
-                            self._gui._call_on_change(f"{var_name}.{decimator}.nb_rows", len(df))
-                        except Exception as e:
-                            _warn(f"Limit rows error with {decimator} for Dataframe", e)
->>>>>>> 59842c0e
             if data_format is _DataFormat.CSV:
                 df = self.__build_transferred_cols(
                     columns,
