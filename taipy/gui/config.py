--- conflicted
+++ resolved
@@ -34,12 +34,9 @@
     "flask_log",
     "margin",
     "run_browser",
-<<<<<<< HEAD
     "content_security_policy",
     "force_https",
-=======
     "watermark",
->>>>>>> 7bf4e87f
 ]
 
 Config = t.TypedDict(
@@ -67,12 +64,9 @@
         "flask_log": bool,
         "margin": t.Union[str, None],
         "run_browser": bool,
-<<<<<<< HEAD
         "content_security_policy": t.Optional[dict],
         "force_https": bool,
-=======
         "watermark": t.Union[str, None],
->>>>>>> 7bf4e87f
     },
     total=False,
 )
