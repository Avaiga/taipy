--- conflicted
+++ resolved
@@ -440,13 +440,7 @@
                     to=self.__get_ws_receiver(),
                 )
             except Exception as e:
-<<<<<<< HEAD
-                warnings.warn(f"Web Socket communication error in {self.__get_frame().f_code.co_name}\n{e}")
-=======
-                warnings.warn(
-                    f"Web Socket communication error in {self.__frame.f_code.co_name}\n{e}"
-                )
->>>>>>> 9b408d88
+                warnings.warn(f"Web Socket communication error in {self.__frame.f_code.co_name}\n{e}")
         else:
             grouping_message.append(payload)
 
@@ -801,13 +795,8 @@
                 self.add_page(name=k, page=v)
         elif isinstance(folder_name := pages, str):
             if not hasattr(self, "_root_dir"):
-<<<<<<< HEAD
-                self._root_dir = os.path.dirname(inspect.getabsfile(self.__get_frame()))
+                self._root_dir = os.path.dirname(inspect.getabsfile(self.__frame))
             folder_path = folder_name if os.path.isabs(folder_name) else os.path.join(self._root_dir, folder_name)
-=======
-                self._root_dir = os.path.dirname(inspect.getabsfile(self.__frame))
-            folder_path = os.path.join(self._root_dir, folder_name) if not os.path.isabs(folder_name) else folder_name
->>>>>>> 9b408d88
             folder_name = os.path.basename(folder_path)
             if not os.path.isdir(folder_path):
                 raise RuntimeError(f"Path {folder_path} is not a valid directory")
