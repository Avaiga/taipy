# Copyright 2021-2024 Avaiga Private Limited
#
# Licensed under the Apache License, Version 2.0 (the "License"); you may not use this file except in compliance with
# the License. You may obtain a copy of the License at
#
#        http://www.apache.org/licenses/LICENSE-2.0
#
# Unless required by applicable law or agreed to in writing, software distributed under the License is distributed on
# an "AS IS" BASIS, WITHOUT WARRANTIES OR CONDITIONS OF ANY KIND, either express or implied. See the License for the
# specific language governing permissions and limitations under the License.

from __future__ import annotations
import ast

import copy
<<<<<<< HEAD
import inspect
from types import FrameType
=======
import re
>>>>>>> ea500482
import typing as t
from abc import ABC, abstractmethod
from collections.abc import Iterable

from ._context_manager import _BuilderContextManager
from ._factory import _BuilderFactory

if t.TYPE_CHECKING:
    from ..gui import Gui


class _Element(ABC):
    """NOT DOCUMENTED"""

    _ELEMENT_NAME = ""
    _DEFAULT_PROPERTY = ""
    __RE_INDEXED_PROPERTY = re.compile(r"^(.*?)__([\w\d]+)$")

    def __new__(cls, *args, **kwargs):
        obj = super(_Element, cls).__new__(cls)
        parent = _BuilderContextManager().peek()
        if parent is not None:
            parent.add(obj)
        return obj

    def __init__(self, *args, **kwargs):
        source_frame = inspect.stack()[3]
        self.__locals = {
            key: value
            for key, value in t.cast(FrameType, source_frame.frame).f_locals.items()
            if not key.startswith("__")
        }
        # Analyze the source code of the object creation to get the original args and kwargs
        self.__code_arguments = arguments = {}
        code_context = source_frame.code_context or []
        for c in code_context:
            parsed_ast = ast.parse(c.strip())
            for node in ast.walk(parsed_ast):
                if isinstance(node, ast.Call):
                    if len(node.args) > 0 and self._DEFAULT_PROPERTY != "":
                        arg = node.args[0]
                        value = ast.literal_eval(arg) if not isinstance(arg, ast.Name) else arg.id
                        arguments[self._DEFAULT_PROPERTY] = value
                    for kw in node.keywords:
                        value = ast.literal_eval(kw.value) if not isinstance(kw.value, ast.Name) else kw.value.id
                        arguments[kw.arg] = value
        # Manage properties
        self._properties: t.Dict[str, t.Any] = {}
        self.__parsed_properties = set()
        if args and self._DEFAULT_PROPERTY != "":
            self._properties = {self._DEFAULT_PROPERTY: args[0]}
        self._properties.update(kwargs)
        self.parse_properties()

    def update(self, **kwargs):
        self._properties.update(kwargs)
        self.parse_properties(kwargs.keys(), True)

    # Convert property value to string
<<<<<<< HEAD
    def parse_properties(self, updated_properties: t.Optional[t.Iterable] = None, force: bool = False):
        updated_properties = updated_properties if updated_properties is not None else self._properties.keys()
        for p in updated_properties:
            if p not in self._properties:
                continue
            self._properties[p] = self._parse_property(p, self._properties[p], force)
=======
    def parse_properties(self):
        self._properties = {
            _Element._parse_property_key(k): _Element._parse_property(v) for k, v in self._properties.items()
        }
>>>>>>> ea500482

    # Get a deepcopy version of the properties
    def _deepcopy_properties(self):
        return copy.deepcopy(self._properties)

<<<<<<< HEAD
    def _parse_property(self, key: str, value: t.Any, force: bool = False) -> t.Any:
        # Only evaluate once if it is not forced to parse
        if key in self.__parsed_properties and not force:
=======
    @staticmethod
    def _parse_property_key(key: str) -> str:
        if match := _Element.__RE_INDEXED_PROPERTY.match(key):
            return f"{match.group(1)}[{match.group(2)}]"
        return key

    @staticmethod
    def _parse_property(value: t.Any) -> t.Any:
        if isinstance(value, (str, dict, Iterable)):
>>>>>>> ea500482
            return value
        self.__parsed_properties.add(key)
        if hasattr(value, "__name__"):
<<<<<<< HEAD
            return str(getattr(value, "__name__"))
        # Handle variable as keyword argument value
        for k, v in self.__locals.items():
            if v is value and str(self.__code_arguments[key]).strip() == k.strip():
                return "{" + k + "}"
        if isinstance(value, (str, dict, Iterable)):
            return value
=======
            return str(getattr(value, "__name__"))  # noqa: B009
>>>>>>> ea500482
        return str(value)

    @abstractmethod
    def _render(self, gui: "Gui") -> str:
        pass


class _Block(_Element):
    """NOT DOCUMENTED"""

    def __init__(self, *args, **kwargs):
        super().__init__(*args, **kwargs)
        self._children: t.List[_Element] = []

    def add(self, *elements: _Element):
        for element in elements:
            if element not in self._children:
                self._children.append(element)
        return self

    def __enter__(self):
        _BuilderContextManager().push(self)
        return self

    def __exit__(self, exc_type, exc_value, traceback):
        _BuilderContextManager().pop()

    def _render(self, gui: "Gui") -> str:
        el = _BuilderFactory.create_element(gui, self._ELEMENT_NAME, self._deepcopy_properties())
        return f"{el[0]}{self._render_children(gui)}</{el[1]}>"

    def _render_children(self, gui: "Gui") -> str:
        return "\n".join([child._render(gui) for child in self._children])


class _DefaultBlock(_Block):
    _ELEMENT_NAME = "part"

    def __init__(self, *args, **kwargs):
        super().__init__(*args, **kwargs)


class html(_Block):
    """A visual element defined as an HTML tag.

    Use this class to integrate raw HTML to your page.

    This element can be used as a block element.
    """

    def __init__(self, *args, **kwargs):
        """Create a new `html` block.

        Arguments:
            args (any[]): A list of one or two unnamed arguments:

                - *args[0]* is the HTML tag name. If empty or None, this represents an HTML text
                  node.
                - *args[1]* (optional) is the text of this element.<br/>
                  Note that special HTML characters (such as '&lt;' or '&amp;') do not need to be protected.
            kwargs (dict[str, any]): the HTML attributes for this element.<br/>
                These should be valid attribute names, with valid attribute values.

        Examples:
            - To generate `<br/>`, use:
               ```
               html("br")
               ```
            - To generate `<h1>My page title</h1>`, use:
               ```
               html("h1", "My page title")
               ```
            - To generate `<h1 id="page-title">My page title</h1>`, use:
               ```
               html("h1", "My page title", id="page-title")
               ```
            - To generate `<p>This is a <b>Taipy GUI</b> element.</p>`, use:
               ```
               with html("p"):
                   html(None, "This is a ")
                   html("b", "Taipy GUI")
                   html(None, " element.")
               ```
        """
        super().__init__(*args, **kwargs)
        if not args:
            raise RuntimeError("Can't render html element. Missing html tag name.")
        self._ELEMENT_NAME = args[0] if args[0] else None
        self._content = args[1] if len(args) > 1 else ""

    def _render(self, gui: "Gui") -> str:
        if self._ELEMENT_NAME:
            attrs = ""
            if self._properties:
                attrs = " " + " ".join([f'{k}="{str(v)}"' for k, v in self._properties.items()])
            return f"<{self._ELEMENT_NAME}{attrs}>{self._content}{self._render_children(gui)}</{self._ELEMENT_NAME}>"
        else:
            return self._content


class _Control(_Element):
    """NOT DOCUMENTED"""

    def __init__(self, *args, **kwargs):
        super().__init__(*args, **kwargs)

    def _render(self, gui: "Gui") -> str:
        el = _BuilderFactory.create_element(gui, self._ELEMENT_NAME, self._deepcopy_properties())
        return (
            f"<div>{el[0]}</{el[1]}></div>"
            if f"<{el[1]}" in el[0] and f"</{el[1]}" not in el[0]
            else f"<div>{el[0]}</div>"
        )

    def __enter__(self):
        raise RuntimeError(f"Can't use Context Manager for control type '{self._ELEMENT_NAME}'")

    def __exit__(self, exc_type, exc_value, traceback):
        raise RuntimeError(f"Can't use Context Manager for control type '{self._ELEMENT_NAME}'")<|MERGE_RESOLUTION|>--- conflicted
+++ resolved
@@ -10,18 +10,15 @@
 # specific language governing permissions and limitations under the License.
 
 from __future__ import annotations
+
 import ast
-
 import copy
-<<<<<<< HEAD
 import inspect
-from types import FrameType
-=======
 import re
->>>>>>> ea500482
 import typing as t
 from abc import ABC, abstractmethod
 from collections.abc import Iterable
+from types import FrameType
 
 from ._context_manager import _BuilderContextManager
 from ._factory import _BuilderFactory
@@ -45,87 +42,80 @@
         return obj
 
     def __init__(self, *args, **kwargs):
+        # Frame resolution to get the local variables
         source_frame = inspect.stack()[3]
         self.__locals = {
             key: value
             for key, value in t.cast(FrameType, source_frame.frame).f_locals.items()
             if not key.startswith("__")
         }
-        # Analyze the source code of the object creation to get the original args and kwargs
-        self.__code_arguments = arguments = {}
-        code_context = source_frame.code_context or []
+        # Manage properties
+        self._properties: t.Dict[str, t.Any] = {}
+        if args and self._DEFAULT_PROPERTY != "":
+            self._properties = {self._DEFAULT_PROPERTY: args[0]}
+        self._properties.update(kwargs)
+        self._parse_properties(code_arguments=self.__get_code_arguments(source_frame))
+
+    def __get_code_arguments(self, frame: inspect.FrameInfo):
+        """
+        Analyze the source code of the object creation to get the original args and kwargs
+        code_arguments: {kwarg_name: kwarg_value}
+        """
+        code_arguments = {}
+        code_context = frame.code_context or []
         for c in code_context:
             parsed_ast = ast.parse(c.strip())
             for node in ast.walk(parsed_ast):
                 if isinstance(node, ast.Call):
                     if len(node.args) > 0 and self._DEFAULT_PROPERTY != "":
                         arg = node.args[0]
-                        value = ast.literal_eval(arg) if not isinstance(arg, ast.Name) else arg.id
-                        arguments[self._DEFAULT_PROPERTY] = value
+                        value = arg.id if isinstance(arg, ast.Name) else ast.literal_eval(arg)
+                        code_arguments[self._DEFAULT_PROPERTY] = value
                     for kw in node.keywords:
-                        value = ast.literal_eval(kw.value) if not isinstance(kw.value, ast.Name) else kw.value.id
-                        arguments[kw.arg] = value
-        # Manage properties
-        self._properties: t.Dict[str, t.Any] = {}
-        self.__parsed_properties = set()
-        if args and self._DEFAULT_PROPERTY != "":
-            self._properties = {self._DEFAULT_PROPERTY: args[0]}
+                        value = kw.value.id if isinstance(kw.value, ast.Name) else ast.literal_eval(kw.value)
+                        code_arguments[kw.arg] = value
+        return code_arguments
+
+    def update(self, *args, **kwargs):
+        if args:
+            kwargs[self._DEFAULT_PROPERTY] = args[0]
         self._properties.update(kwargs)
-        self.parse_properties()
-
-    def update(self, **kwargs):
-        self._properties.update(kwargs)
-        self.parse_properties(kwargs.keys(), True)
+        update_source_frame = inspect.stack()[1]
+        self._parse_properties(kwargs.keys(), self.__get_code_arguments(update_source_frame))
 
     # Convert property value to string
-<<<<<<< HEAD
-    def parse_properties(self, updated_properties: t.Optional[t.Iterable] = None, force: bool = False):
-        updated_properties = updated_properties if updated_properties is not None else self._properties.keys()
-        for p in updated_properties:
-            if p not in self._properties:
-                continue
-            self._properties[p] = self._parse_property(p, self._properties[p], force)
-=======
-    def parse_properties(self):
-        self._properties = {
-            _Element._parse_property_key(k): _Element._parse_property(v) for k, v in self._properties.items()
-        }
->>>>>>> ea500482
-
-    # Get a deepcopy version of the properties
-    def _deepcopy_properties(self):
-        return copy.deepcopy(self._properties)
-
-<<<<<<< HEAD
-    def _parse_property(self, key: str, value: t.Any, force: bool = False) -> t.Any:
-        # Only evaluate once if it is not forced to parse
-        if key in self.__parsed_properties and not force:
-=======
-    @staticmethod
-    def _parse_property_key(key: str) -> str:
+    def _parse_properties(self, updated_property_list: t.Optional[t.Iterable] = None, code_arguments: t.Dict[str, t.Any] = {}):
+        updated_property_list = updated_property_list if updated_property_list is not None else self._properties.keys()
+        for k in list(updated_property_list):
+            v = self._properties[k]
+            # Handle indexed property, remove the original key, use the new parsed key
+            if k != self._parse_property_key(k):
+                del self._properties[k]
+                k = self._parse_property_key(k)
+            self._properties[k] = self._parse_property(k, v, code_arguments)
+
+    def _parse_property_key(self, key: str) -> str:
         if match := _Element.__RE_INDEXED_PROPERTY.match(key):
             return f"{match.group(1)}[{match.group(2)}]"
         return key
 
-    @staticmethod
-    def _parse_property(value: t.Any) -> t.Any:
-        if isinstance(value, (str, dict, Iterable)):
->>>>>>> ea500482
-            return value
-        self.__parsed_properties.add(key)
+    def _parse_property(self, key: str, value: t.Any, code_arguments: t.Dict[str, t.Any]) -> t.Any:
+        # Return object that has __name__ attribute (e.g. enum, class, function, etc.)
         if hasattr(value, "__name__"):
-<<<<<<< HEAD
             return str(getattr(value, "__name__"))
         # Handle variable as keyword argument value
         for k, v in self.__locals.items():
-            if v is value and str(self.__code_arguments[key]).strip() == k.strip():
+            if v is value and key in code_arguments and str(code_arguments[key]).strip() == k.strip():
                 return "{" + k + "}"
+        # Cases that requires no modification
         if isinstance(value, (str, dict, Iterable)):
             return value
-=======
-            return str(getattr(value, "__name__"))  # noqa: B009
->>>>>>> ea500482
+        # Default cases: stringify the value
         return str(value)
+
+    # Get a deepcopy version of the properties
+    def _get_properties_deepcopy(self):
+        return copy.deepcopy(self._properties)
 
     @abstractmethod
     def _render(self, gui: "Gui") -> str:
@@ -153,7 +143,7 @@
         _BuilderContextManager().pop()
 
     def _render(self, gui: "Gui") -> str:
-        el = _BuilderFactory.create_element(gui, self._ELEMENT_NAME, self._deepcopy_properties())
+        el = _BuilderFactory.create_element(gui, self._ELEMENT_NAME, self._get_properties_deepcopy())
         return f"{el[0]}{self._render_children(gui)}</{el[1]}>"
 
     def _render_children(self, gui: "Gui") -> str:
@@ -232,7 +222,7 @@
         super().__init__(*args, **kwargs)
 
     def _render(self, gui: "Gui") -> str:
-        el = _BuilderFactory.create_element(gui, self._ELEMENT_NAME, self._deepcopy_properties())
+        el = _BuilderFactory.create_element(gui, self._ELEMENT_NAME, self._get_properties_deepcopy())
         return (
             f"<div>{el[0]}</{el[1]}></div>"
             if f"<{el[1]}" in el[0] and f"</{el[1]}" not in el[0]
