import typing as t
from enum import Enum

from .utils import (
    _TaipyBase,
    _TaipyBool,
    _TaipyContent,
    _TaipyContentImage,
    _TaipyData,
    _TaipyDate,
    _TaipyLov,
    _TaipyLovValue,
    _TaipyNumber,
)


class _WsType(Enum):
    ACTION = "A"
    MULTIPLE_UPDATE = "MU"
    REQUEST_UPDATE = "RU"
    DATA_UPDATE = "DU"
    UPDATE = "U"
    ALERT = "AL"
    BLOCK = "BL"
    NAVIGATE = "NA"
    CLIENT_ID = "ID"
    MULTIPLE_MESSAGE = "MS"
    DOWNLOAD_FILE = "DF"


NumberTypes = set(["int", "int64", "float", "float64"])


class _AttributeType(Enum):
    boolean = "boolean"
    content = _TaipyContent
    data = _TaipyData
    date = _TaipyDate
    dict = "dict"
    dynamic_number = _TaipyNumber
    dynamic_boolean = _TaipyBool
    dynamic_list = "dynamiclist"
    dynamic_string = "dynamicstring"
    function = "function"
    image = _TaipyContentImage
    json = "json"
    lov = _TaipyLov
    lov_value = _TaipyLovValue
    number = "number"
    react = "react"
    string = "string"
    string_or_number = "string|number"
    boolean_or_list = "boolean|list"
    number_or_lov_value = "number|lovValue"


def _get_taipy_type(a_type: t.Optional[_AttributeType]) -> t.Optional[t.Type[_TaipyBase]]:
<<<<<<< HEAD
    if isinstance(a_type, _AttributeType) and isinstance(a_type.value, _TaipyBase.__class__):  # type: ignore
        return a_type.value  # type: ignore
=======
    if isinstance(a_type, _AttributeType) and not isinstance(a_type.value, str):
        return a_type.value
>>>>>>> 9b697aa3
    if a_type == _AttributeType.boolean:
        return _TaipyBool
    elif a_type == _AttributeType.number:
        return _TaipyNumber
    return None<|MERGE_RESOLUTION|>--- conflicted
+++ resolved
@@ -55,13 +55,8 @@
 
 
 def _get_taipy_type(a_type: t.Optional[_AttributeType]) -> t.Optional[t.Type[_TaipyBase]]:
-<<<<<<< HEAD
-    if isinstance(a_type, _AttributeType) and isinstance(a_type.value, _TaipyBase.__class__):  # type: ignore
-        return a_type.value  # type: ignore
-=======
     if isinstance(a_type, _AttributeType) and not isinstance(a_type.value, str):
         return a_type.value
->>>>>>> 9b697aa3
     if a_type == _AttributeType.boolean:
         return _TaipyBool
     elif a_type == _AttributeType.number:
