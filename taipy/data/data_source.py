--- conflicted
+++ resolved
@@ -4,11 +4,8 @@
 from datetime import date, datetime
 from typing import List, Optional
 
-<<<<<<< HEAD
 from taipy.common import protect_name
-=======
 from taipy.common.alias import JobId
->>>>>>> 86a5e835
 from taipy.data.scope import Scope
 from taipy.exceptions.data_source import NoData
 
