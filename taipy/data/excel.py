--- conflicted
+++ resolved
@@ -136,35 +136,26 @@
         return self._read_as_pandas_dataframe().to_numpy()
 
     def _read_as_pandas_dataframe(self, usecols: Optional[List[int]] = None, column_names: Optional[List[str]] = None):
-<<<<<<< HEAD
         try:
-            if self.properties[self.__REQUIRED_HAS_HEADER_PROPERTY]:
+            if self.properties[self.__HAS_HEADER_PROPERTY]:
                 if column_names:
                     return pd.read_excel(
                         self.properties[self.__REQUIRED_PATH_PROPERTY],
                         sheet_name=self.properties[self.__SHEET_NAME_PROPERTY],
-                    )[column_names]
-=======
-        if self.properties[self.__HAS_HEADER_PROPERTY]:
-            if column_names:
->>>>>>> 4f03c69d
-                return pd.read_excel(
-                    self.properties[self.__REQUIRED_PATH_PROPERTY],
-                    sheet_name=self.properties[self.__SHEET_NAME_PROPERTY],
-                )
-            else:
-                if usecols:
+                    )
+                else:
+                    if usecols:
+                        return pd.read_excel(
+                            self.properties[self.__REQUIRED_PATH_PROPERTY],
+                            header=None,
+                            usecols=usecols,
+                            sheet_name=self.properties[self.__SHEET_NAME_PROPERTY],
+                        )
                     return pd.read_excel(
                         self.properties[self.__REQUIRED_PATH_PROPERTY],
                         header=None,
-                        usecols=usecols,
                         sheet_name=self.properties[self.__SHEET_NAME_PROPERTY],
                     )
-                return pd.read_excel(
-                    self.properties[self.__REQUIRED_PATH_PROPERTY],
-                    header=None,
-                    sheet_name=self.properties[self.__SHEET_NAME_PROPERTY],
-                )
         except pd.errors.EmptyDataError:
             return pd.DataFrame()
 
