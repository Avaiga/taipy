import datetime
import logging
from functools import partial
from typing import Callable, List, Optional

from taipy.common.alias import ScenarioId
from taipy.config.config import Config
from taipy.config.scenario_config import ScenarioConfig
from taipy.cycle.cycle import Cycle
from taipy.cycle.manager.cycle_manager import CycleManager
from taipy.exceptions.repository import ModelNotFound
from taipy.exceptions.scenario import (
    DeletingMasterScenario,
    DifferentScenarioConfigs,
    DoesNotBelongToACycle,
    InsufficientScenarioToCompare,
    NonExistingComparator,
    NonExistingScenario,
    NonExistingScenarioConfig,
)
<<<<<<< HEAD
from taipy.pipeline import PipelineManager
from taipy.scenario.repository import ScenarioRepository
from taipy.scenario.scenario import Scenario
from taipy.task import Job
=======
from taipy.pipeline.manager import PipelineManager
from taipy.scenario.repository import ScenarioRepository
from taipy.scenario.scenario import Scenario
from taipy.task.scheduler.job import Job
>>>>>>> 9576ab44


class ScenarioManager:
    """
    Scenario Manager is responsible for all managing scenario related capabilities. In particular, it is exposing
    methods for creating, storing, updating, retrieving, deleting, submitting scenarios.
    """

    pipeline_manager = PipelineManager()
    cycle_manager = CycleManager()
    task_manager = pipeline_manager.task_manager
    data_manager = pipeline_manager.data_manager
    repository = ScenarioRepository()

    def subscribe(self, callback: Callable[[Scenario, Job], None], scenario: Optional[Scenario] = None):
        """
        Subscribes a function to be called each time one of the provided scenario jobs changes status.
        If scenario is not passed, the subscription is added to all scenarios.

        Note:
            Notification will be available only for jobs created after this subscription.
        """
        if scenario is None:
            scenarios = self.get_all()
            for scn in scenarios:
                self.__add_subscriber(callback, scn)
            return

        self.__add_subscriber(callback, scenario)

    def unsubscribe(self, callback: Callable[[Scenario, Job], None], scenario: Optional[Scenario] = None):
        """
        Unsubscribes a function that is called when the status of a Job changes.
        If scenario is not passed, the subscription is removed to all scenarios.

        Note:
            The function will continue to be called for ongoing jobs.
        """
        if scenario is None:
            scenarios = self.get_all()
            for scn in scenarios:
                self.__remove_subscriber(callback, scn)
            return

        self.__remove_subscriber(callback, scenario)

    def __add_subscriber(self, callback, scenario):
        scenario.add_subscriber(callback)
        self.set(scenario)

    def __remove_subscriber(self, callback, scenario):
        scenario.remove_subscriber(callback)
        self.set(scenario)

    def delete_all(self):
        """Deletes all data sources."""
        self.repository.delete_all()

    def create(self, config: ScenarioConfig, creation_date: Optional[datetime.datetime] = None) -> Scenario:
        """
        Creates and returns a new scenario from the scenario configuration provided as parameter.

        If the scenario belongs to a work cycle, the cycle (corresponding to the creation_date and the configuration
        frequency attribute) is created if it does not exist yet.

        Parameters:
            config (ScenarioConfig) : scenario configuration object.
                creation_date (Optional[datetime.datetime]) : Creation date of the scenario. Current date time is used as
                default value.
        """
        scenario_id = Scenario.new_id(config.name)
        pipelines = [
            self.pipeline_manager.get_or_create(p_config, scenario_id) for p_config in config.pipelines_configs
        ]
        cycle = self.cycle_manager.get_or_create(config.frequency, creation_date) if config.frequency else None
        is_master_scenario = len(self.get_all_by_cycle(cycle)) == 0 if cycle else False
        scenario = Scenario(
            config.name, pipelines, config.properties, scenario_id, is_master=is_master_scenario, cycle=cycle
        )

        self.set(scenario)
        return scenario

    def set(self, scenario: Scenario):
        """
        Saves or Updates the scenario given as parameter.

        Parameters:
            scenario (Scenario) : Scenario to save or update.
        """
        self.repository.save(scenario)

    def get(self, scenario_id: ScenarioId) -> Scenario:
        """
        Returns the scenario corresponding to the identifier given as parameter.

        Parameters:
            scenario_id (ScenarioId) : scenario to get.
        Raises:
            NonExistingScenario : No scenario corresponds to scenario_id.
        """
        try:
            if scenario := self.repository.load(scenario_id):
                return scenario
            raise ModelNotFound
        except ModelNotFound:
            logging.error(f"Scenario entity: {scenario_id} does not exist.")
            raise NonExistingScenario(scenario_id)

    def get_all(self) -> List[Scenario]:
        """
        Returns the list of all existing scenarios.
        """
        return self.repository.load_all()

    def submit(self, scenario_id: ScenarioId):
        """
        Submits the scenario corresponding to the identifier given as parameter for execution.

        All the tasks of scenario will be submitted for execution.

        Parameters:
            scenario_id (ScenarioId) : identifier of the scenario to submit.
        """
        scenario_to_submit = self.get(scenario_id)
        callbacks = self.__get_status_notifier_callbacks(scenario_to_submit)
        for pipeline in scenario_to_submit.pipelines.values():
            self.pipeline_manager.submit(pipeline.id, callbacks)

    def __get_status_notifier_callbacks(self, scenario: Scenario) -> List:
        return [partial(c, scenario) for c in scenario.subscribers]

    def get_master(self, cycle: Cycle) -> Optional[Scenario]:
        """
        Returns the master scenario of the cycle given as parameter. None is the cycle has no master scenario.

        Parameters:
             cycle (Cycle) : cycle of the master scenario to return.
        """
        scenarios = self.get_all_by_cycle(cycle)
        for scenario in scenarios:
            if scenario.master_scenario:
                return scenario
        return None

    def get_all_by_cycle(self, cycle: Cycle) -> List[Scenario]:
        """
        Returns the list of all existing scenarios that belong to the cycle given as parameter.

        Parameters:
             cycle (Cycle) : Cycle of the scenarios to return.
        """
        scenarios = []
        for scenario in self.get_all():
            if scenario.cycle == cycle:
                scenarios.append(scenario)
        return scenarios

    def get_all_masters(self) -> List[Scenario]:
        """Returns the list of all master scenarios."""
        master_scenarios = []
        for scenario in self.get_all():
            if scenario.master_scenario:
                master_scenarios.append(scenario)
        return master_scenarios

    def set_master(self, scenario: Scenario):
        """
        Promotes scenario given as parameter as master scenario of its cycle. If the cycle already had a master scenario
        it will be demoted and it will no longer be master for the cycle.

        Parameters:
            scenario (Scenario) : scenario to promote as master.
        """
        if scenario.cycle:
            master_scenario = self.get_master(scenario.cycle)
            if master_scenario:
                master_scenario.master_scenario = False
                self.set(master_scenario)
            scenario.master_scenario = True
            self.set(scenario)
        else:
            raise DoesNotBelongToACycle

    def delete(self, scenario_id: ScenarioId):
        """
        Deletes the scenario given as parameter.

        Parameters:
            scenario_id (ScenarioId) : identifier of the scenario to delete.
        Raises:
            DeletingMasterScenario : scenario_id corresponds to a master Scenario. It cannot be deleted.
            ModelNotFound : No scenario corresponds to scenario_id.
        """
        if self.get(scenario_id).master_scenario:
            raise DeletingMasterScenario
        self.repository.delete(scenario_id)

    def compare(self, *scenarios: Scenario, ds_config_name: str = None):
        """
        Compares the data sources of given scenarios with known datasource config name.

        Parameters:
            scenarios (Scenario) : Scenario objects to compare
            ds_config_name (Optional[str]) : config name of the DataSource to compare scenarios, if no ds_config_name is
            provided, the scenarios will be compared based on all the previously defined comparators.
        Raises:
            InsufficientScenarioToCompare: Provided only one or no scenario for comparison
            NonExistingComparator: The provided comparator does not exist
            DifferentScenarioConfigs: The provided scenarios do not share the same scenario_config
            NonExistingScenarioConfig: Cannot find the shared scenario config of the provided scenarios
        """

        if len(scenarios) < 2:
            raise InsufficientScenarioToCompare

        if not all([scenarios[0].config_name == scenario.config_name for scenario in scenarios]):
            raise DifferentScenarioConfigs

        if scenario_config := Config.scenarios().get(scenarios[0].config_name, None):
            results = {}
            if ds_config_name:
                if ds_config_name in scenario_config.comparators.keys():
                    ds_comparators = {ds_config_name: scenario_config.comparators[ds_config_name]}
                else:
                    raise NonExistingComparator
            else:
                ds_comparators = scenario_config.comparators

            for ds_config_name, comparators in ds_comparators.items():
                datasources = [scenario.__getattr__(ds_config_name).read() for scenario in scenarios]
                results[ds_config_name] = {comparator.__name__: comparator(*datasources) for comparator in comparators}

            return results

        else:
            raise NonExistingScenarioConfig(scenarios[0].config_name)

    def hard_delete(self, scenario_id: ScenarioId):
        """
        Deletes the scenario given as parameter and the nested pipelines, tasks, data sources, and jobs.

        Deletes the scenario given as parameter and propagate the hard deletion. The hard delete is propagated to a
        nested pipeline if the pipeline is not shared by another scenario.

        Parameters:
        scenario_id (ScenarioId) : identifier of the scenario to hard delete.

        Raises:
        ModelNotFound error if no scenario corresponds to scenario_id.
        """
        scenario = self.get(scenario_id)
        if scenario.master_scenario:
            raise DeletingMasterScenario
        else:
            for pipeline in scenario.pipelines.values():
                if pipeline.parent_id == scenario.id or pipeline.parent_id == pipeline.id:
                    self.pipeline_manager.hard_delete(pipeline.id, scenario.id)
            self.repository.delete(scenario_id)<|MERGE_RESOLUTION|>--- conflicted
+++ resolved
@@ -18,17 +18,10 @@
     NonExistingScenario,
     NonExistingScenarioConfig,
 )
-<<<<<<< HEAD
-from taipy.pipeline import PipelineManager
-from taipy.scenario.repository import ScenarioRepository
-from taipy.scenario.scenario import Scenario
-from taipy.task import Job
-=======
 from taipy.pipeline.manager import PipelineManager
 from taipy.scenario.repository import ScenarioRepository
 from taipy.scenario.scenario import Scenario
 from taipy.task.scheduler.job import Job
->>>>>>> 9576ab44
 
 
 class ScenarioManager:
