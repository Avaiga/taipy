--- conflicted
+++ resolved
@@ -1,13 +1,9 @@
 from dataclasses import dataclass
 from typing import List, Optional
 
-<<<<<<< HEAD
-from taipy.common.alias import CycleId, PipelineId, ScenarioId
-=======
 from dataclasses_json import dataclass_json
 
-from taipy.common.alias import PipelineId, ScenarioId
->>>>>>> 66ddc307
+from taipy.common.alias import CycleId, PipelineId, ScenarioId
 
 
 @dataclass_json
