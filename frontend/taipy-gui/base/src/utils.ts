--- conflicted
+++ resolved
@@ -92,12 +92,9 @@
                 return taipyApp.init();
             }
             taipyApp.appId = payload.id as string;
-<<<<<<< HEAD
-=======
         } else if (message.type === "GR") {
             const payload = message.payload as [string, string][];
             taipyApp.routes = payload;
->>>>>>> e727905c
         } else if (message.type === "AL" && taipyApp.onNotify) {
             const payload = message as AlertMessage;
             taipyApp.onNotify(taipyApp, payload.atype, payload.message);
@@ -112,12 +109,8 @@
         initWsMessageTypes.includes(message.type) &&
         taipyApp.clientId !== "" &&
         taipyApp.appId !== "" &&
-<<<<<<< HEAD
-        taipyApp.context !== ""
-=======
         taipyApp.context !== "" &&
         taipyApp.routes !== undefined
->>>>>>> e727905c
     ) {
         sendWsMessage(taipyApp.socket, "GDT", "get_data_tree", {}, taipyApp.clientId, taipyApp.context);
     }
