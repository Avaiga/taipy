import { getLocalStorageValue } from "../../src/context/utils";
import { sendWsMessage, TAIPY_CLIENT_ID } from "../../src/context/wsUtils";
import { uploadFile } from "../../src/workers/fileupload";

import { Socket, io } from "socket.io-client";
import { DataManager, ModuleData } from "./dataManager";
import { initSocket } from "./socket";
import { TaipyWsAdapter, WsAdapter } from "./wsAdapter";

export type OnInitHandler = (taipyApp: TaipyApp) => void;
export type OnChangeHandler = (taipyApp: TaipyApp, encodedName: string, value: unknown) => void;
export type OnNotifyHandler = (taipyApp: TaipyApp, type: string, message: string) => void;
export type OnReloadHandler = (taipyApp: TaipyApp, removedChanges: ModuleData) => void;
type Route = [string, string];

export class TaipyApp {
    socket: Socket;
    _onInit: OnInitHandler | undefined;
    _onChange: OnChangeHandler | undefined;
    _onNotify: OnNotifyHandler | undefined;
    _onReload: OnReloadHandler | undefined;
    variableData: DataManager | undefined;
    functionData: DataManager | undefined;
    appId: string;
    clientId: string;
    context: string;
    path: string | undefined;
    routes: Route[] | undefined;
    wsAdapters: WsAdapter[];

    constructor(
        onInit: OnInitHandler | undefined = undefined,
        onChange: OnChangeHandler | undefined = undefined,
        path: string | undefined = undefined,
        socket: Socket | undefined = undefined,
    ) {
        socket = socket || io("/", { autoConnect: false });
        this.onInit = onInit;
        this.onChange = onChange;
        this.variableData = undefined;
        this.functionData = undefined;
        this.clientId = "";
        this.context = "";
        this.appId = "";
        this.routes = undefined;
        this.path = path;
        this.socket = socket;
<<<<<<< HEAD
        this.wsAdapters = [new TaipyWsAdapter()];
=======
        // Init socket io connection
>>>>>>> 90e5c813
        initSocket(socket, this);
    }

    // Getter and setter
    get onInit() {
        return this._onInit;
    }

    set onInit(handler: OnInitHandler | undefined) {
        if (handler !== undefined && handler.length !== 1) {
            throw new Error("onInit() requires one parameter");
        }
        this._onInit = handler;
    }

    get onChange() {
        return this._onChange;
    }

    set onChange(handler: OnChangeHandler | undefined) {
        if (handler !== undefined && handler.length !== 3) {
            throw new Error("onChange() requires three parameters");
        }
        this._onChange = handler;
    }

    get onNotify() {
        return this._onNotify;
    }

    set onNotify(handler: OnNotifyHandler | undefined) {
        if (handler !== undefined && handler.length !== 3) {
            throw new Error("onNotify() requires three parameters");
        }
        this._onNotify = handler;
    }

    get onReload() {
        return this._onReload;
    }
    set onReload(handler: OnReloadHandler | undefined) {
        if (handler !== undefined && handler?.length !== 2) {
            throw new Error("_onReload() requires two parameters");
        }
        this._onReload = handler;
    }

    // Utility methods
    init() {
        this.clientId = "";
        this.context = "";
        this.appId = "";
        this.routes = undefined;
        const id = getLocalStorageValue(TAIPY_CLIENT_ID, "");
        sendWsMessage(this.socket, "ID", TAIPY_CLIENT_ID, id, id, undefined, false);
        sendWsMessage(this.socket, "AID", "connect", "", id, undefined, false);
        sendWsMessage(this.socket, "GR", "", "", id, undefined, false);
        if (id !== "") {
            this.clientId = id;
            this.updateContext(this.path);
        }
    }

    // Public methods
    registerWsAdapter(wsAdapter: WsAdapter) {
        this.wsAdapters.unshift(wsAdapter);
    }

    getEncodedName(varName: string, module: string) {
        return this.variableData?.getEncodedName(varName, module);
    }

    getName(encodedName: string) {
        return this.variableData?.getName(encodedName);
    }

    get(encodedName: string) {
        return this.variableData?.get(encodedName);
    }

    getInfo(encodedName: string) {
        return this.variableData?.getInfo(encodedName);
    }

    getDataTree() {
        return this.variableData?.getDataTree();
    }

    getAllData() {
        return this.variableData?.getAllData();
    }

    getFunctionList() {
        const functionData = this.functionData?.getDataTree()[this.context];
        return Object.keys(functionData || {});
    }

    getRoutes() {
        return this.routes;
    }

    // This update will only send the request to Taipy Gui backend
    // the actual update will be handled when the backend responds
    update(encodedName: string, value: unknown) {
        sendWsMessage(this.socket, "U", encodedName, { value: value }, this.clientId, this.context);
    }

    getContext() {
        return this.context;
    }

    updateContext(path: string | undefined = "") {
        if (!path || path === "") {
            path = window.location.pathname.slice(1);
        }
        sendWsMessage(this.socket, "GMC", "get_module_context", { path: path }, this.clientId);
    }

    trigger(actionName: string, triggerId: string, payload: Record<string, unknown> = {}) {
        payload["action"] = actionName;
        sendWsMessage(this.socket, "A", triggerId, payload, this.clientId, this.context);
    }

    upload(encodedName: string, files: FileList, progressCallback: (val: number) => void) {
        return uploadFile(encodedName, files, progressCallback, this.clientId);
    }

    getPageMetadata() {
        return JSON.parse(localStorage.getItem("tp_cp_meta") || "{}");
    }
}

export const createApp = (onInit?: OnInitHandler, onChange?: OnChangeHandler, path?: string, socket?: Socket) => {
    return new TaipyApp(onInit, onChange, path, socket);
};<|MERGE_RESOLUTION|>--- conflicted
+++ resolved
@@ -45,11 +45,8 @@
         this.routes = undefined;
         this.path = path;
         this.socket = socket;
-<<<<<<< HEAD
         this.wsAdapters = [new TaipyWsAdapter()];
-=======
         // Init socket io connection
->>>>>>> 90e5c813
         initSocket(socket, this);
     }
 
