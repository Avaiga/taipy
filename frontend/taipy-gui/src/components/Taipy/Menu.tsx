--- conflicted
+++ resolved
@@ -27,13 +27,9 @@
 import { createSendActionNameAction } from "../../context/taipyReducers";
 import { MenuProps } from "../../utils/lov";
 import { useClassNames, useDispatch, useModule } from "../../utils/hooks";
-<<<<<<< HEAD
+import { getComponentClassName } from "./TaipyStyle";
 import { emptyArray, getBaseURL } from "../../utils";
 import { useLocation } from "react-router";
-=======
-import { emptyArray } from "../../utils";
-import { getComponentClassName } from "./TaipyStyle";
->>>>>>> 8379661f
 
 const boxDrawerStyle = { overflowX: "hidden" } as CSSProperties;
 const headerSx = { padding: 0 };
