--- conflicted
+++ resolved
@@ -11,7 +11,7 @@
  * specific language governing permissions and limitations under the License.
  */
 
-import React, { CSSProperties, useCallback, useEffect, useMemo, useRef, useState, lazy, Suspense } from "react";
+import React, {CSSProperties, useCallback, useEffect, useMemo, useRef, useState, lazy, Suspense} from "react";
 import {
     Config,
     Data,
@@ -26,15 +26,15 @@
 import Skeleton from "@mui/material/Skeleton";
 import Box from "@mui/material/Box";
 import Tooltip from "@mui/material/Tooltip";
-import { useTheme } from "@mui/material";
-
-import { getArrayValue, getUpdateVar, TaipyActiveProps, TaipyChangeProps } from "./utils";
+import {useTheme} from "@mui/material";
+
+import {getArrayValue, getUpdateVar, TaipyActiveProps, TaipyChangeProps} from "./utils";
 import {
     createRequestChartUpdateAction,
     createSendActionNameAction,
     createSendUpdateAction
 } from "../../context/taipyReducers";
-import { ColumnDesc } from "./tableUtils";
+import {ColumnDesc} from "./tableUtils";
 import {
     useClassNames,
     useDispatch,
@@ -43,7 +43,7 @@
     useDynamicProperty,
     useModule
 } from "../../utils/hooks";
-import { darkThemeTemplate } from "../../themes/darkThemeTemplate";
+import {darkThemeTemplate} from "../../themes/darkThemeTemplate";
 
 const Plot = lazy(() => import("react-plotly.js"));
 
@@ -91,7 +91,7 @@
 
 export type TraceValueType = Record<string, (string | number)[]>;
 
-const defaultStyle = { position: "relative", display: "inline-block" };
+const defaultStyle = {position: "relative", display: "inline-block"};
 
 const indexedData = /^(\d+)\/(.*)/;
 
@@ -105,11 +105,7 @@
     return colName;
 };
 
-<<<<<<< HEAD
 export const getValue = <T,>(
-=======
-const getValue = <T,>(
->>>>>>> 853dc127
     values: TraceValueType | undefined,
     arr: T[],
     idx: number,
@@ -164,19 +160,11 @@
                             xAxis: getAxis(traces, i, columns, 0),
                             yAxis: getAxis(traces, i, columns, 1),
                             zAxis: getAxis(traces, i, columns, 2),
-<<<<<<< HEAD
-                            chartMode: modes[i]
-                        }
-                      : undefined
-              ),
-              relayoutData: relayoutData
-=======
                             chartMode: modes[i],
                         }
                       : undefined
               ),
               relayoutData: relayoutData,
->>>>>>> 853dc127
           }
         : undefined;
 };
@@ -360,7 +348,7 @@
     useDispatchRequestUpdateOnFirstRender(dispatch, id, module, updateVars);
 
     const layout = useMemo(() => {
-        const layout = { ...baseLayout };
+        const layout = {...baseLayout};
         let template = undefined;
         try {
             const tpl = props.template && JSON.parse(props.template);
@@ -370,7 +358,7 @@
                         ? JSON.parse(props.template_Dark_)
                         : darkThemeTemplate
                     : props.template_Light_ && JSON.parse(props.template_Light_);
-            template = tpl ? (tplTheme ? { ...tpl, ...tplTheme } : tpl) : tplTheme ? tplTheme : undefined;
+            template = tpl ? (tplTheme ? {...tpl, ...tplTheme} : tpl) : tplTheme ? tplTheme : undefined;
         } catch (e) {
             console.info(`Error while parsing Chart.template\n${(e as Error).message || e}`);
         }
@@ -420,11 +408,11 @@
     const style = useMemo(
         () =>
             height === undefined
-                ? ({ ...defaultStyle, width: width } as CSSProperties)
-                : ({ ...defaultStyle, width: width, height: height } as CSSProperties),
+                ? ({...defaultStyle, width: width} as CSSProperties)
+                : ({...defaultStyle, width: width, height: height} as CSSProperties),
         [width, height]
     );
-    const skelStyle = useMemo(() => ({ ...style, minHeight: "7em" }), [style]);
+    const skelStyle = useMemo(() => ({...style, minHeight: "7em"}), [style]);
 
     const dataPl = useMemo(() => {
         if (props.figure) {
@@ -442,15 +430,9 @@
                       mode: config.modes[idx],
                       name:
                           getArrayValue(config.names, idx) ||
-<<<<<<< HEAD
-                          (config.columns[trace[1]] ? getColNameFromIndexed(config.columns[trace[1]].dfid) : undefined)
-                  } as Record<string, unknown>;
-                  ret.marker = {...getArrayValue(config.markers, idx, ret.marker || {})};
-=======
                           (config.columns[trace[1]] ? getColNameFromIndexed(config.columns[trace[1]].dfid) : undefined),
                   } as Record<string, unknown>;
                   ret.marker = { ...getArrayValue(config.markers, idx, ret.marker || {}) };
->>>>>>> 853dc127
                   if (Object.keys(ret.marker as object).length) {
                       MARKER_TO_COL.forEach((prop) => {
                           const val = (ret.marker as Record<string, unknown>)[prop];
@@ -515,11 +497,7 @@
                   ret.textposition = getArrayValue(config.textAnchors, idx);
                   const selectedMarker = getArrayValue(config.selectedMarkers, idx);
                   if (selectedMarker) {
-<<<<<<< HEAD
-                      ret.selected = {marker: selectedMarker};
-=======
                       ret.selected = { marker: selectedMarker };
->>>>>>> 853dc127
                   }
                   return ret as Data;
               })
@@ -551,7 +529,7 @@
 
     const onRelayout = useCallback(
         (eventData: PlotRelayoutEvent) => {
-            onRangeChange && dispatch(createSendActionNameAction(id, module, { action: onRangeChange, ...eventData }));
+            onRangeChange && dispatch(createSendActionNameAction(id, module, {action: onRangeChange, ...eventData}));
             if (config.decimators && !config.types.includes("scatter3d")) {
                 const backCols = Object.values(config.columns).map((col) => col.dfid);
                 const eventDataKey = Object.entries(eventData)
@@ -606,13 +584,8 @@
                 ? props.figure
                     ? index
                     : data[dataKey].tp_index
-<<<<<<< HEAD
-                      ? (data[dataKey].tp_index[index] as number)
-                      : index
-=======
                     ? (data[dataKey].tp_index[index] as number)
                     : index
->>>>>>> 853dc127
                 : 0,
         [data, dataKey, props.figure]
     );
