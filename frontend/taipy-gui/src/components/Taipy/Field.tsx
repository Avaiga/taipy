--- conflicted
+++ resolved
@@ -77,31 +77,6 @@
 
     return (
         <Tooltip title={hover || ""}>
-<<<<<<< HEAD
-            {mode == "pre" ? (
-                <pre className={`${className} ${getSuffixedClassNames(className, '-' + mode)}`} id={id} style={style}>
-                    {value}
-                </pre>
-            ) : mode == "markdown" || mode == "md" ? (
-                <Markdown className={`${className} ${getSuffixedClassNames(className, '-' + mode)}`}>{value}</Markdown>
-            ) : raw || mode == "raw" ? (
-                <span className={`${className} ${getSuffixedClassNames(className, '-' + mode)}`} id={id} style={style}>
-                    {value}
-                </span>
-            ) : mode == 'latex' ? (
-                <Suspense fallback={<div>Loading LaTex...</div>}>
-                    <MathJaxContext config={mathJaxConfig}>
-                        <MathJax className={`${className} ${getSuffixedClassNames(className, '-' + mode)}`} id={id}>
-                            {value}
-                        </MathJax>
-                    </MathJaxContext>
-                </Suspense>
-            ) : (
-                <Typography className={className} id={id} component="span" sx={typoSx}>
-                    {value}
-                </Typography>
-            )}
-=======
             <>
                 {mode == "pre" ? (
                     <pre className={`${className} ${getComponentClassName(props.children)}`} id={id} style={style}>
@@ -113,6 +88,14 @@
                     <span className={className} id={id} style={style}>
                         {value}
                     </span>
+                ) : mode == 'latex' ? (
+                    <Suspense fallback={<div>Loading LaTex...</div>}>
+                      <MathJaxContext config={mathJaxConfig}>
+                        <MathJax className={`${className} ${getComponentClassName(props.children)}`} id={id}>
+                            {value}
+                        </MathJax>
+                      </MathJaxContext>
+                    </Suspense>
                 ) : (
                     <Typography
                         className={`${className} ${getComponentClassName(props.children)}`}
@@ -125,7 +108,6 @@
                 )}
                 {props.children}
             </>
->>>>>>> 3297952c
         </Tooltip>
     );
 };
