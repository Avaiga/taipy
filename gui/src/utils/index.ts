<<<<<<< HEAD
import { utcToZonedTime, format, getTimezoneOffset } from "date-fns-tz"
=======
import { format } from "date-fns";
import { sprintf } from "sprintf-js";

>>>>>>> fc445972
// set global style the traditonal way
export const setStyle = (styleString: string): void => {
    const style = document.createElement("style");
    style.textContent = styleString;
    document.head.append(style);
};

export const setDarkMode = (isDarkMode: boolean): void => {
    const htmlClasses = document.querySelector("html")?.classList;
    const mode = isDarkMode ? "dark" : "light";
    htmlClasses?.add(mode);
    localStorage.setItem("theme", mode);
};

<<<<<<< HEAD
export const setTimezone = (timezone: string): void => {
    if(!timezone || timezone === "client") {
        return localStorage.setItem("timezone", TIMEZONE_CLIENT)
    }
    localStorage.setItem("timezone", timezone)
}

export const setDateTimeFormat = (datetimeformat: string): void => {
    localStorage.setItem("datetimeformat", datetimeformat)
} 

export const getTimezone = (): string => localStorage.getItem("timezone") || TIMEZONE_CLIENT;

// return client server timezone offset in minutes
export const getClientServerTimezoneOffset = (): number => (getTimezoneOffset(TIMEZONE_CLIENT) - getTimezoneOffset(getTimezone())) / 60000;

export const getDateTimeFormat = (): string => localStorage.getItem("datetimeformat") || DEFAULT_DATETIME_FORMAT;

export const getDateTime = (value: string): Date => utcToZonedTime(value, getTimezone());

export const getDateTimeString = (value: string, datetimeformat: string): string => format(getDateTime(value), datetimeformat,  { timeZone: getTimezone()})

export const formatWSValue = (value: string, dataType?: string): string => dataType === "datetime.datetime" ? getDateTimeString(value, getDateTimeFormat()) : value;
=======
export const formatWSValue = (value: string | number, dataType?: string, dataFormat?: string): string => {
    dataType = dataType || typeof value;
    switch (dataType) {
        case "datetime.datetime":
            try {
                if (dataFormat) {
                    return format(new Date(value), dataFormat);
                } 
            } catch (e) {
                console.error(`wrong dateformat "${dataFormat}"`);
            }
            return new Date(value).toISOString();
        case "int":
        case "number":
            if (typeof value === "string") {
                value = parseInt(value, 10);
            }
            if (dataFormat) {
                return sprintf(dataFormat, value);
            }
            return value.toLocaleString();
    }
    return value.toString();
};
>>>>>>> fc445972

/* eslint @typescript-eslint/no-explicit-any: "off", curly: "error" */
export const ENDPOINT = (!process.env.NODE_ENV || process.env.NODE_ENV === "development") ? process.env.REACT_APP_BACKEND_FLASK_URL : (window as any).flask_url;

export const TIMEZONE_CLIENT = Intl.DateTimeFormat().resolvedOptions().timeZone;

export const DEFAULT_DATETIME_FORMAT = 'yyyy-MM-dd HH:mm:ss zzz';<|MERGE_RESOLUTION|>--- conflicted
+++ resolved
@@ -1,10 +1,6 @@
-<<<<<<< HEAD
 import { utcToZonedTime, format, getTimezoneOffset } from "date-fns-tz"
-=======
-import { format } from "date-fns";
 import { sprintf } from "sprintf-js";
 
->>>>>>> fc445972
 // set global style the traditonal way
 export const setStyle = (styleString: string): void => {
     const style = document.createElement("style");
@@ -19,7 +15,6 @@
     localStorage.setItem("theme", mode);
 };
 
-<<<<<<< HEAD
 export const setTimezone = (timezone: string): void => {
     if(!timezone || timezone === "client") {
         return localStorage.setItem("timezone", TIMEZONE_CLIENT)
@@ -42,20 +37,14 @@
 
 export const getDateTimeString = (value: string, datetimeformat: string): string => format(getDateTime(value), datetimeformat,  { timeZone: getTimezone()})
 
-export const formatWSValue = (value: string, dataType?: string): string => dataType === "datetime.datetime" ? getDateTimeString(value, getDateTimeFormat()) : value;
-=======
 export const formatWSValue = (value: string | number, dataType?: string, dataFormat?: string): string => {
     dataType = dataType || typeof value;
     switch (dataType) {
         case "datetime.datetime":
-            try {
-                if (dataFormat) {
-                    return format(new Date(value), dataFormat);
-                } 
-            } catch (e) {
-                console.error(`wrong dateformat "${dataFormat}"`);
+            if (dataFormat) {
+                return getDateTimeString(value.toString(), dataFormat);
             }
-            return new Date(value).toISOString();
+            return getDateTimeString(value.toString(), getDateTimeFormat());
         case "int":
         case "number":
             if (typeof value === "string") {
@@ -68,7 +57,6 @@
     }
     return value.toString();
 };
->>>>>>> fc445972
 
 /* eslint @typescript-eslint/no-explicit-any: "off", curly: "error" */
 export const ENDPOINT = (!process.env.NODE_ENV || process.env.NODE_ENV === "development") ? process.env.REACT_APP_BACKEND_FLASK_URL : (window as any).flask_url;
