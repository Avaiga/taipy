--- conflicted
+++ resolved
@@ -16,11 +16,7 @@
 }
 
 const DateSelector = (props: DateSelectorProps) => {
-<<<<<<< HEAD
     const [value, setValue] = useState(new Date());
-=======
-    const [value, setValue] = useState(() => getDateTime(props.defaultValue));
->>>>>>> 75737005
     const { dispatch } = useContext(TaipyContext);
 
     const { className, tp_varname, withTime, id } = props;
