name: Overall Test Workflow

on:
  push:
    branches: [ develop, dev/*, release/* ]
  pull_request:
    branches: [ develop, dev/*, release/* ]

jobs:
  partial-tests:
    uses: ./.github/workflows/partial-tests.yml

  overall-tests:
    needs: [partial-tests]
    timeout-minutes: 50
    strategy:
      fail-fast: false
      matrix:
        python-version: ['3.8', '3.9', '3.10', '3.11', '3.12']
        os: [ubuntu-latest, windows-latest, macos-latest]
        pipfile-version: ['min', 'max']
    runs-on: ${{ matrix.os }}
    steps:
      - uses: actions/checkout@v4

      - uses: actions/setup-python@v5
        with:
          python-version: ${{matrix.python-version}}

<<<<<<< HEAD
      - name: Install dependencies
        id: install-dependencies
        uses: ./.github/actions/install
        with:
          python-version: ${{ matrix.python-version }}
          os: ${{ matrix.os }}
          pipfile-version: ${{ matrix.pipfile-version }}
=======
      - name: Install pipenv
        run: pip install --upgrade pipenv

      - name: Install Setuptools and wheel
        run: pipenv run pip install --upgrade setuptools wheel

      - name: Install Dependencies
        run: pipenv install --dev --python=${{ matrix.python-version }}

      - name: Setup LibMagic (MacOS)
        if: matrix.os == 'macos-latest'
        run: brew install libmagic
>>>>>>> 97549df3

      - name: Pytest
        run: pipenv run pytest -m "not orchestrator_dispatcher and not standalone and not teste2e" --cov=taipy --cov-append --cov-report="xml:overall-coverage.xml" --cov-report term-missing tests

      - name: Coverage
        if: matrix.os == 'ubuntu-latest' && matrix.python-version == '3.11' && matrix.pipfile-version == 'min'
        uses: MishaKav/pytest-coverage-comment@main
        with:
          pytest-xml-coverage-path: ./overall-coverage.xml
          title: Taipy Overall Coverage Report

  orchestrator-tests:
    needs: [partial-tests]
    timeout-minutes: 40
    strategy:
      fail-fast: false
      matrix:
        python-version: ['3.8', '3.9', '3.10', '3.11', '3.12']
        os: [ubuntu-latest, windows-latest, macos-latest]
        orchestrator: ['orchestrator_dispatcher', 'standalone']
        pipfile-version: ['min', 'max']
    runs-on: ${{ matrix.os }}
    steps:
      - uses: actions/checkout@v4
      - uses: actions/setup-python@v5
        with:
          python-version: ${{matrix.python-version}}

<<<<<<< HEAD
      - name: Install dependencies
        uses: ./.github/actions/install
        with:
          os: ${{ matrix.os }}
          install-gui: false
          python-version: ${{ matrix.python-version }}
          pipfile-version: ${{ matrix.pipfile-version }}
=======
      - name: Install pipenv
        run: pip install --upgrade pipenv

      - name: Install Dependencies
        run: pipenv install --dev --python=${{ matrix.python-version }}

      - name: Setup LibMagic (MacOS)
        if: matrix.os == 'macos-latest'
        run: brew install libmagic

      - name: Pytest Core orchestrator_dispatcher
        run: pipenv run pytest -m "orchestrator_dispatcher" tests/core

  standalone_tests:
    needs: [partial-tests]
    timeout-minutes: 40
    strategy:
      fail-fast: false
      matrix:
        python-version: ['3.8', '3.9', '3.10', '3.11', '3.12']
        os: [ubuntu-latest, windows-latest, macos-latest]
    runs-on: ${{ matrix.os }}
    steps:
      - uses: actions/checkout@v4

      - uses: actions/setup-python@v5
        with:
          python-version: ${{matrix.python-version}}

      - name: Install pipenv
        run: pip install --upgrade pipenv
>>>>>>> 97549df3

      - name: Pytest Core orchestrator_dispatcher
        run: pipenv run pytest -m "${{ matrix.orchestrator }}" tests/core<|MERGE_RESOLUTION|>--- conflicted
+++ resolved
@@ -27,7 +27,6 @@
         with:
           python-version: ${{matrix.python-version}}
 
-<<<<<<< HEAD
       - name: Install dependencies
         id: install-dependencies
         uses: ./.github/actions/install
@@ -35,20 +34,6 @@
           python-version: ${{ matrix.python-version }}
           os: ${{ matrix.os }}
           pipfile-version: ${{ matrix.pipfile-version }}
-=======
-      - name: Install pipenv
-        run: pip install --upgrade pipenv
-
-      - name: Install Setuptools and wheel
-        run: pipenv run pip install --upgrade setuptools wheel
-
-      - name: Install Dependencies
-        run: pipenv install --dev --python=${{ matrix.python-version }}
-
-      - name: Setup LibMagic (MacOS)
-        if: matrix.os == 'macos-latest'
-        run: brew install libmagic
->>>>>>> 97549df3
 
       - name: Pytest
         run: pipenv run pytest -m "not orchestrator_dispatcher and not standalone and not teste2e" --cov=taipy --cov-append --cov-report="xml:overall-coverage.xml" --cov-report term-missing tests
@@ -77,7 +62,6 @@
         with:
           python-version: ${{matrix.python-version}}
 
-<<<<<<< HEAD
       - name: Install dependencies
         uses: ./.github/actions/install
         with:
@@ -85,39 +69,6 @@
           install-gui: false
           python-version: ${{ matrix.python-version }}
           pipfile-version: ${{ matrix.pipfile-version }}
-=======
-      - name: Install pipenv
-        run: pip install --upgrade pipenv
-
-      - name: Install Dependencies
-        run: pipenv install --dev --python=${{ matrix.python-version }}
-
-      - name: Setup LibMagic (MacOS)
-        if: matrix.os == 'macos-latest'
-        run: brew install libmagic
-
-      - name: Pytest Core orchestrator_dispatcher
-        run: pipenv run pytest -m "orchestrator_dispatcher" tests/core
-
-  standalone_tests:
-    needs: [partial-tests]
-    timeout-minutes: 40
-    strategy:
-      fail-fast: false
-      matrix:
-        python-version: ['3.8', '3.9', '3.10', '3.11', '3.12']
-        os: [ubuntu-latest, windows-latest, macos-latest]
-    runs-on: ${{ matrix.os }}
-    steps:
-      - uses: actions/checkout@v4
-
-      - uses: actions/setup-python@v5
-        with:
-          python-version: ${{matrix.python-version}}
-
-      - name: Install pipenv
-        run: pip install --upgrade pipenv
->>>>>>> 97549df3
 
       - name: Pytest Core orchestrator_dispatcher
         run: pipenv run pytest -m "${{ matrix.orchestrator }}" tests/core