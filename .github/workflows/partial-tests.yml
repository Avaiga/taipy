--- conflicted
+++ resolved
@@ -6,24 +6,6 @@
 jobs:
   update-packages:
     runs-on: ubuntu-latest
-<<<<<<< HEAD
-=======
-    steps:
-      - uses: actions/checkout@v4
-
-      - uses: ricardochaves/python-lint@v1.4.0
-        with:
-          use-black: false
-          use-flake8: false
-          use-isort: false
-          use-pycodestyle: false
-          use-pylint: false
-          extra-mypy-options: "--ignore-missing-imports --implicit-optional --no-namespace-packages --exclude (taipy/templates/|generate_pyi.py|tools) --follow-imports skip"
-
-      - uses: chartboost/ruff-action@v1
-  tests:
-    needs: linter
->>>>>>> d28a4eb6
     timeout-minutes: 40
     strategy:
       matrix:
@@ -44,7 +26,6 @@
         run: pipenv install --dev --python=${{ matrix.python-version }}
 
       - name: Pytest CLI
-<<<<<<< HEAD
         run: pipenv run pytest tests/cli
 
       - name: Pytest Config
@@ -171,114 +152,4 @@
 
   #     - name: Pytest Rest
   #       if: steps.changes.outputs.templates == 'true'
-  #       run: pipenv run pytest  tests/templates
-=======
-        if: steps.changes.outputs.cli == 'true'
-        run: pipenv run pytest tests/cli
-
-      - name: Pytest Config
-        if: steps.changes.outputs.config == 'true'
-        run: pipenv run pytest tests/config
-
-      - name: Pytest Core
-        if: steps.changes.outputs.core == 'true'
-        run: pipenv run pytest -m "not orchestrator_dispatcher and not standalone" tests/core
-
-      - name: Pytest GUI
-        if: steps.changes.outputs.gui == 'true'
-        run: pipenv run pytest tests/gui
-
-      - name: Pytest GUI Core
-        if: steps.changes.outputs.gui-core == 'true'
-        run: pipenv run pytest tests/gui_core
-
-      - name: Pytest Logger
-        if: steps.changes.outputs.logger == 'true'
-        run: pipenv run pytest tests/logger
-
-      - name: Pytest Rest
-        if: steps.changes.outputs.rest == 'true'
-        run: pipenv run pytest tests/rest
-
-      - name: Pytest Templates
-        if: steps.changes.outputs.templates == 'true'
-        run: pipenv run pytest tests/templates
-
-  submit_tests:
-    needs: linter
-    timeout-minutes: 20
-    strategy:
-      fail-fast: false
-      matrix:
-        python-version: ['3.8', '3.9', '3.10', '3.11']
-        os: [ubuntu-latest, windows-latest, macos-latest]
-    runs-on: ${{ matrix.os }}
-    steps:
-      - uses: actions/checkout@v4
-
-      - uses: dorny/paths-filter@v2
-        id: changes
-        with:
-          filters: |
-            core:
-              - 'taipy/core/**'
-
-      - uses: actions/setup-python@v5
-        with:
-          python-version: ${{matrix.python-version}}
-
-      - name: Install pipenv
-        if: steps.changes.outputs.core == 'true'
-        run: curl https://raw.githubusercontent.com/pypa/pipenv/master/get-pipenv.py | python
-
-      - name: Install Dependencies
-        if: steps.changes.outputs.core == 'true'
-        run: pipenv install --dev --python=${{ matrix.python-version }}
-
-      - name: Setup LibMagic (MacOS)
-        if: matrix.os == 'macos-latest' && steps.changes.outputs.core == 'true'
-        run: brew install libmagic
-
-      - name: Pytest Core orchestrator_dispatcher
-        if: steps.changes.outputs.core == 'true'
-        run: pipenv run pytest -m "orchestrator_dispatcher" tests/core
-
-  standalone_tests:
-    needs: linter
-    timeout-minutes: 20
-    strategy:
-      fail-fast: false
-      matrix:
-        python-version: ['3.8', '3.9', '3.10', '3.11']
-        os: [ubuntu-latest, windows-latest, macos-latest]
-    runs-on: ${{ matrix.os }}
-    steps:
-      - uses: actions/checkout@v4
-
-      - uses: dorny/paths-filter@v2
-        id: changes
-        with:
-          filters: |
-            core:
-              - 'taipy/core/**'
-
-      - uses: actions/setup-python@v5
-        with:
-          python-version: ${{matrix.python-version}}
-
-      - name: Install pipenv
-        if: steps.changes.outputs.core == 'true'
-        run: curl https://raw.githubusercontent.com/pypa/pipenv/master/get-pipenv.py | python
-
-      - name: Install Dependencies
-        if: steps.changes.outputs.core == 'true'
-        run: pipenv install --dev --python=${{ matrix.python-version }}
-
-      - name: Setup LibMagic (MacOS)
-        if: matrix.os == 'macos-latest' && steps.changes.outputs.core == 'true'
-        run: brew install libmagic
-
-      - name: Pytest Core standalone
-        if: steps.changes.outputs.core == 'true'
-        run: pipenv run pytest -m "standalone" tests/core
->>>>>>> d28a4eb6
+  #       run: pipenv run pytest  tests/templates