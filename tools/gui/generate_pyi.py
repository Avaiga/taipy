# Copyright 2021-2024 Avaiga Private Limited
#
# Licensed under the Apache License, Version 2.0 (the "License"); you may not use this file except in compliance with
# the License. You may obtain a copy of the License at
#
#        http://www.apache.org/licenses/LICENSE-2.0
#
# Unless required by applicable law or agreed to in writing, software distributed under the License is distributed on
# an "AS IS" BASIS, WITHOUT WARRANTIES OR CONDITIONS OF ANY KIND, either express or implied. See the License for the
# specific language governing permissions and limitations under the License.

import json
import os
import re
import sys
from typing import Any, Dict, List

from markdownify import markdownify

__RE_INDEXED_PROPERTY = re.compile(r"^([\w_]+)\[(<\w+>)?([\w]+)(</\w+>)?\]$")

# Make sure we can import the mandatory packages
script_dir = os.path.dirname(os.path.realpath(__file__))
if not os.path.isdir(os.path.abspath(os.path.join(script_dir, "taipy"))):
    sys.path.append(os.path.abspath(os.path.join(script_dir, os.pardir, os.pardir)))

# ##################################################################################################
# Generate gui pyi file (gui/gui.pyi)
# ##################################################################################################
gui_py_file = "./taipy/gui/gui.py"
gui_pyi_file = f"{gui_py_file}i"
from taipy.config import Config  # noqa: E402

# Generate Python interface definition files
os.system(f"pipenv run stubgen {gui_py_file} --no-import --parse-only --export-less -o ./")

gui_config = "".join(
    (
        f", {k}: {v.__name__} = ..."
        if "<class" in str(v)
        else f", {k}: {str(v).replace('typing', 't').replace('taipy.gui.config.', '')} = ..."
    )
    for k, v in Config.__annotations__.items()
)

replaced_content = ""
with open(gui_pyi_file, "r") as file:
    for line in file:
        if "def run(" in line:
            replace_str = line[line.index(", run_server") : (line.index("**kwargs") + len("**kwargs"))]
            # ", run_server: bool = ..., run_in_thread: bool = ..., async_mode: str = ..., **kwargs"
            line = line.replace(replace_str, gui_config)
        replaced_content += line

with open(gui_pyi_file, "w") as write_file:
    write_file.write(replaced_content)

# ##################################################################################################
# Generate Page Builder pyi file (gui/builder/__init__.pyi)
# ##################################################################################################
# Read the version
current_version = "latest"
with open("./taipy/gui/version.json", "r") as vfile:
    version = json.load(vfile)
    if "dev" in version.get("ext", ""):
        current_version = "develop"
    else:
        current_version = f'release-{version.get("major", 0)}.{version.get("minor", 0)}'

taipy_doc_url = f"https://docs.taipy.io/en/{current_version}/manuals/userman/gui/viselements/generic/"

builder_py_file = "./taipy/gui/builder/__init__.py"
builder_pyi_file = f"{builder_py_file}i"
with open("./taipy/gui/viselements.json", "r") as file:
    viselements = json.load(file)
os.system(f"pipenv run stubgen {builder_py_file} --no-import --parse-only --export-less -o ./")

with open(builder_pyi_file, "a") as file:
    file.write("from datetime import datetime\n")
    file.write("from typing import Any, Callable, Union\n")
    file.write("\n")
    file.write("from .. import Icon\n")
    file.write("from ._element import _Block, _Control\n")


def resolve_inherit(name: str, properties, inherits, viselements) -> List[Dict[str, Any]]:
    if not inherits:
        return properties
    for inherit_name in inherits:
        inherited_desc = next((e for e in viselements["undocumented"] if e[0] == inherit_name), None)
        if inherited_desc is None:
            inherited_desc = next((e for e in viselements["blocks"] if e[0] == inherit_name), None)
        if inherited_desc is None:
            inherited_desc = next((e for e in viselements["controls"] if e[0] == inherit_name), None)
        if inherited_desc is None:
            raise RuntimeError(f"Element type '{name}' inherits from unknown element type '{inherit_name}'")
        inherited_desc = inherited_desc[1]
        for inherit_prop in inherited_desc["properties"]:
            prop_desc = next((p for p in properties if p["name"] == inherit_prop["name"]), None)
            if prop_desc:  # Property exists

                def override(current, inherits, p: str):
                    if p not in current and (inherited := inherits.get(p, None)):
                        current[p] = inherited

                override(prop_desc, inherit_prop, "type")
                override(prop_desc, inherit_prop, "default_value")
                override(prop_desc, inherit_prop, "doc")
                override(prop_desc, inherit_prop, "signature")
            else:
                properties.append(inherit_prop)
            properties = resolve_inherit(inherit_name, properties, inherited_desc.get("inherits", None), viselements)
    return properties


def format_as_parameter(property):
    type = property["type"]
    if m := re.match(r"indexed\((.*)\)", type):
        type = m[1]
        property["indexed"] = " (indexed)"
    else:
        property["indexed"] = ""
    if m := re.match(r"dynamic\((.*)\)", type):
        type = m[1]
        property["dynamic"] = " (dynamic)"
    else:
        property["dynamic"] = ""
    name = property["name"]
    if match := __RE_INDEXED_PROPERTY.match(name):
        name = f"{match.group(1)}__{match.group(3)}"
    if type == "Callback" or type == "Function":
        type = ""
    else:
        type = f": {type}"
    default_value = property.get("default_value", None)
    if default_value is not None:
        try:
            eval(default_value)
            default_value = f" = {default_value}"
        except Exception:
            default_value = ""
    else:
        default_value = ""
    return f"{name}{type}{default_value}"


def build_doc(name: str, desc: Dict[str, Any]):
    if "doc" not in desc:
        return ""
    doc = str(desc["doc"])
    # Hack to replace the actual element name in the class_name property doc
    if desc["name"] == "class_name":
<<<<<<< HEAD
        doc = doc.replace("[element_type]", name)
=======
        doc = doc.replace("<element_type>", name)
>>>>>>> df73ef84
    # This won't work for Scenario Management and Block elements
    doc = re.sub(r"(href=\")\.\.((?:.*?)\")", r"\1" + taipy_doc_url + name + r"/../..\2", doc)
    doc = re.sub(r"<tt>([\w_]+)</tt>", r"`\1`", doc) # <tt> not processed properly by markdownify()
    doc = "\n  ".join(markdownify(doc).split("\n"))
    # <, >, `, [, -, _ and * prefixed with a \
    doc = doc.replace("  \n", "  \\n").replace("\\<", "<").replace("\\>", ">").replace("\\`", "`")
    doc = doc.replace("\\[", "[").replace("\\-", "-").replace("\\_", "_").replace("\\*", "*")
    # Final dots are prefixed with a \
    doc = re.sub(r"\\.$", ".", doc)
    # Link anchors # signs are prefixed with a \
    doc = re.sub(r"\\(#[a-z_]+\))", r"\1", doc)
    doc = re.sub(r"(?:\s+\\n)?\s+See below(?:[^\.]*)?\.", "", doc).replace("\n", "\\n")
    return f"{desc['name']}{desc['dynamic']}{desc['indexed']}\\n  {doc}\\n\\n"


element_template = """

class {{name}}(_{{base_class}}):
    _ELEMENT_NAME: str
    def __init__(self, {{properties_decl}}) -> None:
        \"\"\"Creates a{{n}} {{name}} element.\\n\\nParameters\\n----------\\n\\n{{properties_doc}}\"\"\"  # noqa: E501
        ...
"""


def generate_elements(category: str, base_class: str):
    for element in viselements[category]:
        name = element[0]
        desc = element[1]
        properties_doc = ""
        property_list: List[Dict[str, Any]] = []
        property_names: List[str] = []
        properties = resolve_inherit(name, desc["properties"], desc.get("inherits", None), viselements)
        # Remove hidden properties
        properties = [p for p in properties if not p.get("hide", False)]
        # Generate function parameters
        properties_decl = [format_as_parameter(p) for p in properties]
        # Generate properties doc
        for property in properties:
            if "default_property" in property and property["default_property"] is True:
                property_list.insert(0, property)
                property_names.insert(0, property["name"])
                continue
            property_list.append(property)
            property_names.append(property["name"])
        # Append properties doc to element doc (once ordered)
        for property in property_list:
            property_doc = build_doc(name, property)
            properties_doc += property_doc
        if len(properties_decl) > 1:
            properties_decl.insert(1, "*")
        # Append element to __init__.pyi
        with open(builder_pyi_file, "a") as file:
            n = "n" if name[0] in ["a", "e", "i", "o"] else ""
            file.write(
                element_template.replace("{{name}}", name)
                .replace("{{n}}", n)
                .replace("{{base_class}}", base_class)
                .replace("{{properties_decl}}", ", ".join(properties_decl))
                .replace("{{properties_doc}}", properties_doc)
            )


generate_elements("controls", "Control")
generate_elements("blocks", "Block")

os.system(f"pipenv run isort {gui_pyi_file}")
os.system(f"pipenv run black {gui_pyi_file}")
os.system(f"pipenv run isort {builder_pyi_file}")
os.system(f"pipenv run black {builder_pyi_file}")<|MERGE_RESOLUTION|>--- conflicted
+++ resolved
@@ -150,11 +150,7 @@
     doc = str(desc["doc"])
     # Hack to replace the actual element name in the class_name property doc
     if desc["name"] == "class_name":
-<<<<<<< HEAD
         doc = doc.replace("[element_type]", name)
-=======
-        doc = doc.replace("<element_type>", name)
->>>>>>> df73ef84
     # This won't work for Scenario Management and Block elements
     doc = re.sub(r"(href=\")\.\.((?:.*?)\")", r"\1" + taipy_doc_url + name + r"/../..\2", doc)
     doc = re.sub(r"<tt>([\w_]+)</tt>", r"`\1`", doc) # <tt> not processed properly by markdownify()
