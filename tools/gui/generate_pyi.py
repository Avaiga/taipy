--- conflicted
+++ resolved
@@ -129,11 +129,7 @@
     else:
         property["dynamic"] = ""
     if type == "Callback" or type == "Function":
-<<<<<<< HEAD
-        type = ""
-=======
         type = "Callable"
->>>>>>> 0ba8f1e4
     elif re.match(r"plotly\.", type) or re.match(r"taipy\.", type):
         type = f"\"{type}\""
     default_value = property.get("default_value", None)
@@ -148,15 +144,9 @@
             if type:
                 type = f": {type}"
         except Exception:
-<<<<<<< HEAD
-            default_value = ""
-        if type:
-            type = f": {type}"
-=======
             default_value = " = None"
             if type:
                 type = f": Optional[{type}]"
->>>>>>> 0ba8f1e4
     return f"{name}{type}{default_value}"
 
 
