# Byte-compiled / optimized / DLL files
__pycache__/
*.py[cod]
*$py.class

# C extensions
*.so

# Distribution / packaging
Pipfile.lock
.Python
env/
build/
develop-eggs/
dist/
downloads/
eggs/
.eggs/
lib/
lib64/
parts/
sdist/
var/
wheels/
*.egg-info/
.installed.cfg
*.egg

# GUI generation
taipy_webapp/
# Doc generation
docs/manuals/gui/user_controls.md
docs/manuals/gui/controls/*.md

# PyInstaller
#  Usually these files are written by a python script from a template
#  before PyInstaller builds the exe, so as to inject date/other infos into it.
*.manifest
*.spec

# Installer logs
pip-log.txt
pip-delete-this-directory.txt

# Unit test / coverage reports
htmlcov/
.tox/
.coverage
.coverage.*
.cache
nosetests.xml
coverage.xml
*.cover
.hypothesis/
.pytest_cache/
tests/taipy/pipeline/.*

# Translations
*.mo
*.pot

# Django stuff:
*.log
local_settings.py

# Flask stuff:
instance/
.webassets-cache

# Scrapy stuff:
.scrapy

# Sphinx documentation
docs/_build/

# PyBuilder
target/

# Jupyter Notebook
.ipynb_checkpoints

# pyenv
.python-version

# celery beat schedule file
celerybeat-schedule

# SageMath parsed files
*.sage.py

# dotenv
*.env

# virtualenv
.venv
venv/
ENV/

# Spyder project settings
.spyderproject
.spyproject

# Rope project settings
.ropeproject

# mkdocs documentation
/site

# mypy
.mypy_cache/

# IDE settings
.vscode/
.idea/
.idea/taipy.iml
.DS_Store

# mkdocs build dir
site/

# Demo Testing File
demo*.py
*.csv
demo*.css
object_selection.py
gui_assets
dataset

# Demos folder
demo*/
!demos/

# Docker local dev
docker-compose-dev*.yml
Dockerfile.dev

# Filesystem default local storage
.data/

<<<<<<< HEAD
# python notebook

*.ipynb
=======
.airflow
.dag
data_sources
pipelines
tasks
pickles
tests/.dags
>>>>>>> 24c10934
<|MERGE_RESOLUTION|>--- conflicted
+++ resolved
@@ -137,16 +137,13 @@
 # Filesystem default local storage
 .data/
 
-<<<<<<< HEAD
 # python notebook
+*.ipynb
 
-*.ipynb
-=======
 .airflow
 .dag
 data_sources
 pipelines
 tasks
 pickles
-tests/.dags
->>>>>>> 24c10934
+tests/.dags