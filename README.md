[![Hacktoberfest_clickable](https://github.com/user-attachments/assets/b1b5a430-6df9-40c2-999f-de3433f61251)](https://assorted-son-815.notion.site/Hacktoberfest-2024-with-Taipy-2a5032a3f01642709e88ffaa5d0d169e)


<div align="center">
  <a href="https://taipy.io?utm_source=github" target="_blank">
  <picture>
    <source media="(prefers-color-scheme: dark)" srcset="https://github.com/Avaiga/taipy/assets/100117126/509bf101-54c2-4321-adaf-a2af63af9682">
    <img alt="Taipy" src="https://github.com/Avaiga/taipy/assets/100117126/4df8a733-d8d0-4893-acf0-d24ef9e8b58a" width="300" />
  </picture>
  </a>
</div>

<h1 align="center">
Build Python Data & AI web applications
</h1>

<div align="center">
From simple pilots to production-ready web applications in no time. <br />
No more compromises on performance, customization, and scalability.
</div>

<br />

<div align="center">
**Go beyond existing libraries**
</div>

<p align="center"><h4>
    <br />
    <a href="https://docs.taipy.io/en/latest/"><strong>📚 Explore the Docs </strong></a>
    <br />
    <a href="https://discord.com/invite/SJyz2VJGxV"><strong>  🫱🏼‍🫲🏼 Discord Support </strong></a>
    <br />
    <a href="https://docs.taipy.io/en/latest/gallery/"><strong> 👀 Demos & Examples </strong></a>
</h4>
  </p>

&nbsp;

## ⭐️ What's Taipy?

Taipy is designed for data scientists and machine learning engineers to build data & AI web applications.
&nbsp;

⭐️ Enables building production-ready web applications. <br />
⭐️ No need to learn new languages; only Python is needed.<br />
⭐️ Concentrate on data and AI algorithms without the complexities of development and deployment.<br />

&nbsp;

<h4 align="left">
Taipy is a Two-in-One Tool for UI Generation and Scenario/Data Management
</h4>

<br />

| User Interface Generation                                                                       | Scenario and Data Management                                                                        |
| ----------------------------------------------------------------------------------------------- | --------------------------------------------------------------------------------------------------- |
| <img src="readme_img/taipy_github_GUI_video.gif" alt="Interface Animation"  width="100%" /> | <img src="readme_img/taipy_github_scenarios_video.gif" alt="Back-End Animation"  width="100%"/> |

&nbsp;

## ✨ Key Features

<img src="readme_img/taipy_github_scenario.png" alt="Scenario Banner"  width="49%" />  <img src="readme_img/taipy-github-optimized.png" alt="Back-End Animation"  width="49.7%"/>
<img src="readme_img/taipy_github_data_support.png" alt="Back-End Animation"  width="49.7%" />

&nbsp;

## ⚙️ Quickstart

To install the stable release of Taipy, run:

```bash
pip install taipy
```

<<<<<<< HEAD
To install Taipy in a Conda environment or from a source, please refer to the [Installation Guide](https://docs.taipy.io/en/latest/installation/).<br />
To get started with Taipy, please refer to the [Getting Started Guide](https://docs.taipy.io/en/latest/getting_started/).
=======

Ready to Install Taipy? 🚀<br>
Get everything set up in no time! Whether you're using a Conda environment or installing from
source, follow our [Installation Guide](https://docs.taipy.io/en/latest/installation/) for
step-by-step instructions.<br/>

Excited to Dive In? 💡 <br>
Start building with Taipy today! Our
[Getting Started Guide](https://docs.taipy.io/en/latest/tutorials/getting_started/) is the
perfect place to begin your journey and unlock the full potential of Taipy.
>>>>>>> a8275c1d

&nbsp;

## 🔌 Scenario and Data Management

Let's create a scenario in Taipy that allows you to filter movie data based on your chosen genre.<br />
This scenario is designed as a straightforward pipeline.<br />
Every time you change your genre selection, the scenario runs to process your request.<br />
It then displays the top seven most popular movies in that genre.

<br />

> ⚠️ Keep in mind that in this example, we're using a very basic pipeline that consists of just one task. However,<br />
> Taipy is capable of handling much more complex pipelines 🚀

<br />

Below is our filter function. This is a typical Python function, and it's the only task used in this scenario.

```python
def filter_genre(initial_dataset: pd.DataFrame, selected_genre):
    filtered_dataset = initial_dataset[initial_dataset['genres'].str.contains(selected_genre)]
    filtered_data = filtered_dataset.nlargest(7, 'Popularity %')
    return filtered_data
```

This is the execution graph of the scenario we are implementing:

<p align="center">
<img src="https://github.com/Avaiga/taipy/raw/develop/readme_img/readme_exec_graph.png" width="600" align="center" />
</p>

### Taipy Studio

You can use the Taipy Studio extension in Visual Studio Code to configure your scenario with no code.<br />
Your configuration is automatically saved as a TOML file.<br />
Check out the Taipy Studio [Documentation](https://docs.taipy.io/en/latest/manuals/studio/).

For more advanced use cases or if you prefer coding your configurations instead of using Taipy Studio,<br />
check out the movie genre demo scenario creation with this [Demo](https://docs.taipy.io/en/latest/gallery/other/movie_genre_selector/).

![TaipyStudio](https://github.com/Avaiga/taipy/raw/develop/readme_img/readme_demo_studio.gif)

&nbsp;

## User Interface Generation and Scenario & Data Management

This simple Taipy application demonstrates how to create a basic film recommendation system using Taipy.<br />
The application filters a dataset of films based on the user's selected genre and displays the top seven films in that genre by popularity.
Here is the full code for both the front end and back end of the application.

```python
import taipy as tp
import pandas as pd
from taipy import Config, Scope, Gui

# Defining the helper functions

# Callback definition - submits scenario with genre selection
def on_genre_selected(state):
    scenario.selected_genre_node.write(state.selected_genre)
    tp.submit(scenario)
    state.df = scenario.filtered_data.read()

## Set initial value to Action
def on_init(state):
    on_genre_selected(state)

# Filtering function - task
def filter_genre(initial_dataset: pd.DataFrame, selected_genre):
    filtered_dataset = initial_dataset[initial_dataset["genres"].str.contains(selected_genre)]
    filtered_data = filtered_dataset.nlargest(7, "Popularity %")
    return filtered_data

# The main script
if __name__ == "__main__":
    # Taipy Scenario & Data Management

    # Load the configuration made with Taipy Studio
    Config.load("config.toml")
    scenario_cfg = Config.scenarios["scenario"]

    # Start Taipy Orchestrator
    tp.Orchestrator().run()

    # Create a scenario
    scenario = tp.create_scenario(scenario_cfg)

    # Taipy User Interface
    # Let's add a GUI to our Scenario Management for a full application

    # Get the list of genres
    genres = [
        "Action", "Adventure", "Animation", "Children", "Comedy", "Fantasy", "IMAX",
        "Romance", "Sci-Fi", "Western", "Crime", "Mystery", "Drama", "Horror", "Thriller", "Film-Noir", "War", "Musical", "Documentary"
    ]

    # Initialization of variables
    df = pd.DataFrame(columns=["Title", "Popularity %"])
    selected_genre = "Action"

    # User interface definition
    my_page = """
# Film Recommendation

## Choose Your Favorite Genre
<|{selected_genre}|selector|lov={genres}|on_change=on_genre_selected|dropdown|>

## Here are the Top Seven Picks by Popularity
<|{df}|chart|x=Title|y=Popularity %|type=bar|title=Film Popularity|>
    """

    Gui(page=my_page).run()
```

And the final result:
<img src="readme_img/readme_app.gif" />

&nbsp;

## ⚒️ Contributing

Want to help build Taipy? Check out our [**Contributing Guide**](https://github.com/Avaiga/taipy/blob/develop/CONTRIBUTING.md).

## 🪄 Code of Conduct

Want to be part of the Taipy community? Check out our **[Code of Conduct](https://github.com/Avaiga/taipy/blob/develop/CODE_OF_CONDUCT.md)**.

## 🪪 License

Copyright 2021-2024 Avaiga Private Limited

Licensed under the Apache License, Version 2.0 (the "License"); you may not use this file except in compliance with
the License. You may obtain a copy of the License at
[Apache License](https://www.apache.org/licenses/LICENSE-2.0.txt)

Unless required by applicable law or agreed to in writing, software distributed under the License is distributed on
an "AS IS" BASIS, WITHOUT WARRANTIES OR CONDITIONS OF ANY KIND, either express or implied. See the License for the
specific language governing permissions and limitations under the License.<|MERGE_RESOLUTION|>--- conflicted
+++ resolved
@@ -75,21 +75,16 @@
 pip install taipy
 ```
 
-<<<<<<< HEAD
-To install Taipy in a Conda environment or from a source, please refer to the [Installation Guide](https://docs.taipy.io/en/latest/installation/).<br />
-To get started with Taipy, please refer to the [Getting Started Guide](https://docs.taipy.io/en/latest/getting_started/).
-=======
-
-Ready to Install Taipy? 🚀<br>
+
+**Ready to Install Taipy?** 🚀<br>
 Get everything set up in no time! Whether you're using a Conda environment or installing from
 source, follow our [Installation Guide](https://docs.taipy.io/en/latest/installation/) for
-step-by-step instructions.<br/>
-
-Excited to Dive In? 💡 <br>
+step-by-step instructions.<br>
+
+**Excited to Dive In?** 💡 <br>
 Start building with Taipy today! Our
 [Getting Started Guide](https://docs.taipy.io/en/latest/tutorials/getting_started/) is the
 perfect place to begin your journey and unlock the full potential of Taipy.
->>>>>>> a8275c1d
 
 &nbsp;
 
