[![Hacktoberfest_clickable](https://github.com/user-attachments/assets/b1b5a430-6df9-40c2-999f-de3433f61251)](https://assorted-son-815.notion.site/Hacktoberfest-2024-with-Taipy-2a5032a3f01642709e88ffaa5d0d169e)


<div align="center">
  <a href="https://taipy.io?utm_source=github" target="_blank">
  <picture>
    <source media="(prefers-color-scheme: dark)" srcset="https://github.com/Avaiga/taipy/assets/100117126/509bf101-54c2-4321-adaf-a2af63af9682">
    <img alt="Taipy" src="https://github.com/Avaiga/taipy/assets/100117126/4df8a733-d8d0-4893-acf0-d24ef9e8b58a" width="300" />
  </picture>
  </a>
</div>

<h1 align="center">
    Build Python Data & AI web applications
</h1>

<div align="center">
From simple pilots to production-ready web applications in no time. <br />
No more compromises on performance, customization, and scalability.
</div>

<br />

<div align="center"> 
     <strong> Go beyond existing libraries  </strong>
</div>

<p align="center"><h4>
    <br />
    <a href="https://docs.taipy.io/en/latest/"><strong>📚 Explore the Docs </strong></a>
    <br />
    <a href="https://discord.com/invite/SJyz2VJGxV"><strong>  🫱🏼‍🫲🏼 Discord Support </strong></a>
    <br />
    <a href="https://docs.taipy.io/en/latest/gallery/"><strong> 👀 Demos & Examples </strong></a>
</h4>
  </p>

  ## Table of Contents

- [What's Taipy?](#%EF%B8%8F-whats-taipy)
- [Key Features](#-key-features)
- [Quickstart](#️-quickstart)
- [Scenario and Data Management](#-scenario-and-data-management)
- [Taipy Studio](#taipy-studio)
- [User Interface Generation and Scenario & Data Management](#user-interface-generation-and-scenario--data-management)
- [Contributing](#-contributing)
- [Code of Conduct](#-code-of-conduct)
- [License](#-license)

&nbsp;

## ⭐️ What's Taipy?

Taipy is designed for data scientists and machine learning engineers to build data & AI web applications.
&nbsp;

⭐️ Enables building production-ready web applications. <br />
⭐️ No need to learn new languages; only Python is needed.<br />
⭐️ Concentrate on data and AI algorithms without the complexities of development and deployment.<br />

&nbsp;

<h4 align="left">
Taipy is a Two-in-One Tool for UI Generation and Scenario & Data Management
</h4>

<br />

| User Interface Generation                                                                       | Scenario & Data Management                                                                        |
| ----------------------------------------------------------------------------------------------- | --------------------------------------------------------------------------------------------------- |
| <img src="readme_img/taipy_github_GUI_video.gif" alt="Interface Animation"  width="100%" /> | <img src="readme_img/taipy_github_scenarios_video.gif" alt="Back-End Animation"  width="100%"/> |

&nbsp;

## ✨ Key Features

<img src="readme_img/taipy_github_scenario.png" alt="Scenario Banner"  width="49%" />  <img src="readme_img/taipy-github-optimized.png" alt="Front-End Animation"  width="49%"/>
<img src="readme_img/taipy_github_data_support.png" alt="Back-End Animation"  width="49%" />

&nbsp;

## ⚙️ Quickstart

To install the stable release of Taipy, run:

```bash
pip install taipy
```


<<<<<<< HEAD
### Ready to Install Taipy? 🚀<br>
=======
**Ready to Install Taipy?** 🚀<br>
>>>>>>> 1cbd3b07
Get everything set up in no time! Whether you're using a Conda environment or installing from
source, follow our [Installation Guide](https://docs.taipy.io/en/latest/tutorials/getting_started/installation/) for
step-by-step instructions.<br>

<<<<<<< HEAD
### Excited to Dive In? 💡 <br>
Start building with Taipy today! Our
[Getting Started Guide](https://docs.taipy.io/en/develop/tutorials/getting_started/)
is the perfect place to begin your journey and unlock the full potential of Taipy.


=======
**Excited to Dive In?** 💡 <br>
Start building with Taipy today! Our
[Getting Started Guide](https://docs.taipy.io/en/latest/tutorials/getting_started/) is the
perfect place to begin your journey and unlock the full potential of Taipy.
>>>>>>> 1cbd3b07

&nbsp;

## 🔌 Scenario & Data Management

Let's create a simple scenario in Taipy that allows you to filter movie data based on your chosen genre.<br />
This scenario is designed as a straightforward pipeline.<br />
Every time you change your genre selection, the scenario runs to process your request.<br />
It then displays the top seven most popular movies in that genre.

<br />

> ⚠️ Keep in mind that in this example, we're using a very basic pipeline that consists of just one task. However,<br />
> Taipy is capable of handling much more complex pipelines 🚀

<br />

Below is our filter function. This is a typical Python function, and it's the only task used in this scenario.

```python
def filter_genre(initial_dataset: pd.DataFrame, selected_genre):
    filtered_dataset = initial_dataset[initial_dataset['genres'].str.contains(selected_genre)]
    filtered_data = filtered_dataset.nlargest(7, 'Popularity %')
    return filtered_data
```

This is the execution graph of the scenario we are implementing:

<p align="center">
<img src="https://github.com/Avaiga/taipy/raw/develop/readme_img/readme_exec_graph.png" width="600" align="center" />
</p>

### Taipy Studio

You can use the Taipy Studio extension in Visual Studio Code to configure your scenario with no code.<br />
Your configuration is automatically saved as a TOML file.<br />
Check out the Taipy Studio [Documentation](https://docs.taipy.io/en/latest/userman/ecosystem/studio/).

For more advanced use cases or if you prefer coding your configurations instead of using Taipy Studio,<br />
check out the movie genre demo scenario creation with this [Demo](https://docs.taipy.io/en/latest/gallery/articles/movie_genre_selector/).

<p align="center">
<img src="https://github.com/Avaiga/taipy/raw/develop/readme_img/readme_demo_studio.gif" alt="Back-End Animation"  width="80%" align="center" />
</p>

&nbsp;

## User Interface Generation and Scenario & Data Management

This simple Taipy application demonstrates how to create a basic film recommendation system using Taipy.<br />
The application filters a dataset of films based on the user's selected genre and displays the top seven films in that genre by popularity.
Here is the full code for both the front end and back end of the application.

<p align="center" width=80% >
    
```python
import taipy as tp
import pandas as pd
from taipy import Config, Scope, Gui

# Defining the helper functions

# Callback definition - submits scenario with genre selection
def on_genre_selected(state):
    scenario.selected_genre_node.write(state.selected_genre)
    tp.submit(scenario)
    state.df = scenario.filtered_data.read()

## Set initial value to Action
def on_init(state):
    on_genre_selected(state)

# Filtering function - task
def filter_genre(initial_dataset: pd.DataFrame, selected_genre):
    filtered_dataset = initial_dataset[initial_dataset["genres"].str.contains(selected_genre)]
    filtered_data = filtered_dataset.nlargest(7, "Popularity %")
    return filtered_data

# The main script
if __name__ == "__main__":
    # Taipy Scenario & Data Management

    # Load the configuration made with Taipy Studio
    Config.load("config.toml")
    scenario_cfg = Config.scenarios["scenario"]

    # Start Taipy Orchestrator
    tp.Orchestrator().run()

    # Create a scenario
    scenario = tp.create_scenario(scenario_cfg)

    # Taipy User Interface
    # Let's add a GUI to our Scenario Management for a full application

    # Get the list of genres
    genres = [
        "Action", "Adventure", "Animation", "Children", "Comedy", "Fantasy", "IMAX",
        "Romance", "Sci-Fi", "Western", "Crime", "Mystery", "Drama", "Horror", "Thriller", "Film-Noir", "War", "Musical", "Documentary"
    ]

    # Initialization of variables
    df = pd.DataFrame(columns=["Title", "Popularity %"])
    selected_genre = "Action"

    # User interface definition
    my_page = """
# Film Recommendation

## Choose Your Favorite Genre
<|{selected_genre}|selector|lov={genres}|on_change=on_genre_selected|dropdown|>

## Here are the Top Seven Picks by Popularity
<|{df}|chart|x=Title|y=Popularity %|type=bar|title=Film Popularity|>
    """

    Gui(page=my_page).run()
```
</p>

And the final result:
<p align="center">
<img src="readme_img/readme_app.gif"  width="70%" align="center" />
</p>

&nbsp;

## ⚒️ Contributing

Want to help build Taipy? Check out our [**Contributing Guide**](https://github.com/Avaiga/taipy/blob/develop/CONTRIBUTING.md).

## 🪄 Code of Conduct

<<<<<<< HEAD
Want to be part of the Taipy community? Check out our [**Code of Conduct**](https://github.com/Avaiga/taipy/blob/develop/CODE_OF_CONDUCT.md)
=======
Want to be part of the Taipy community? Check out our **[Code of Conduct](https://github.com/Avaiga/taipy/blob/develop/CODE_OF_CONDUCT.md)**.
>>>>>>> 1cbd3b07

## 🪪 License

Copyright 2021-2024 Avaiga Private Limited

Licensed under the Apache License, Version 2.0 (the "License"); you may not use this file except in compliance with
the License. You may obtain a copy of the License at
[Apache License](https://www.apache.org/licenses/LICENSE-2.0.txt)

Unless required by applicable law or agreed to in writing, software distributed under the License is distributed on
an "AS IS" BASIS, WITHOUT WARRANTIES OR CONDITIONS OF ANY KIND, either express or implied. See the License for the
specific language governing permissions and limitations under the License.<|MERGE_RESOLUTION|>--- conflicted
+++ resolved
@@ -87,29 +87,17 @@
 pip install taipy
 ```
 
-
-<<<<<<< HEAD
-### Ready to Install Taipy? 🚀<br>
-=======
-**Ready to Install Taipy?** 🚀<br>
->>>>>>> 1cbd3b07
+### Ready to Install Taipy? 🚀
+
 Get everything set up in no time! Whether you're using a Conda environment or installing from
 source, follow our [Installation Guide](https://docs.taipy.io/en/latest/tutorials/getting_started/installation/) for
 step-by-step instructions.<br>
 
-<<<<<<< HEAD
-### Excited to Dive In? 💡 <br>
+### Excited to Dive In? 💡
+
 Start building with Taipy today! Our
 [Getting Started Guide](https://docs.taipy.io/en/develop/tutorials/getting_started/)
 is the perfect place to begin your journey and unlock the full potential of Taipy.
-
-
-=======
-**Excited to Dive In?** 💡 <br>
-Start building with Taipy today! Our
-[Getting Started Guide](https://docs.taipy.io/en/latest/tutorials/getting_started/) is the
-perfect place to begin your journey and unlock the full potential of Taipy.
->>>>>>> 1cbd3b07
 
 &nbsp;
 
@@ -243,11 +231,7 @@
 
 ## 🪄 Code of Conduct
 
-<<<<<<< HEAD
 Want to be part of the Taipy community? Check out our [**Code of Conduct**](https://github.com/Avaiga/taipy/blob/develop/CODE_OF_CONDUCT.md)
-=======
-Want to be part of the Taipy community? Check out our **[Code of Conduct](https://github.com/Avaiga/taipy/blob/develop/CODE_OF_CONDUCT.md)**.
->>>>>>> 1cbd3b07
 
 ## 🪪 License
 
