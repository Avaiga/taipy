--- conflicted
+++ resolved
@@ -20,17 +20,12 @@
         assert isinstance(data, pandas.DataFrame)
 
     def test_create(self):
-        ds = CSVDataSourceEntity.create("foo", Scope.PIPELINE, "data/entity/path")
+        ds = CSVDataSourceEntity.create("foo", Scope.PIPELINE, "data/source/path")
 
         assert isinstance(ds, CSVDataSourceEntity)
         assert ds.has_header is False
-<<<<<<< HEAD
-        assert ds.path == "data/entity/path"
-        assert ds.type == "csv"
-=======
         assert ds.path == "data/source/path"
         assert ds.type() == "csv"
->>>>>>> ac8720c3
 
     def test_init_missing_parameters(self):
         with pytest.raises(MissingRequiredProperty):
