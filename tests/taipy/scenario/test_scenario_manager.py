from datetime import datetime, timedelta

import pytest

from taipy.common import utils
from taipy.common.alias import CycleId, PipelineId, ScenarioId, TaskId
from taipy.config import Config, DataSourceConfig, PipelineConfig, ScenarioConfig, TaskConfig
from taipy.cycle.cycle import Cycle
from taipy.cycle.frequency import Frequency
from taipy.data import InMemoryDataSource, Scope
from taipy.exceptions import NonExistingTask
from taipy.exceptions.pipeline import NonExistingPipeline
from taipy.exceptions.scenario import (
    DeletingMasterScenario,
    DifferentScenarioConfigs,
    InsufficientScenarioToCompare,
    NonExistingComparator,
    NonExistingScenario,
    NonExistingScenarioConfig,
)
from taipy.pipeline import Pipeline
from taipy.scenario.manager import ScenarioManager
from taipy.scenario.scenario import Scenario
from taipy.task import Task, TaskScheduler
from tests.taipy.utils.NotifyMock import NotifyMock


def test_set_and_get_scenario(cycle):
    scenario_id_1 = ScenarioId("scenario_id_1")
    scenario_1 = Scenario("scenario_name_1", [], {}, scenario_id_1)

    input_2 = InMemoryDataSource("foo", Scope.PIPELINE)
    output_2 = InMemoryDataSource("foo", Scope.PIPELINE)
    task_name = "task"
    task_2 = Task(task_name, [input_2], print, [output_2], TaskId("task_id_2"))
    pipeline_name_2 = "pipeline_name_2"
    pipeline_2 = Pipeline(pipeline_name_2, {}, [task_2], PipelineId("pipeline_id_2"))
    scenario_id_2 = ScenarioId("scenario_id_2")
    scenario_2 = Scenario("scenario_name_2", [pipeline_2], {}, scenario_id_2, True, cycle)

    pipeline_3 = Pipeline("pipeline_name_3", {}, [], PipelineId("pipeline_id_3"))
    scenario_3_with_same_id = Scenario("scenario_name_3", [pipeline_3], {}, scenario_id_1, False, cycle)

    # No existing scenario
    scenario_manager = ScenarioManager()
    assert len(scenario_manager.get_all()) == 0
    with pytest.raises(NonExistingScenario):
        scenario_manager.get(scenario_id_1)
    with pytest.raises(NonExistingScenario):
        scenario_manager.get(scenario_id_2)

    # Save one scenario. We expect to have only one scenario stored
    scenario_manager.set(scenario_1)
    assert len(scenario_manager.get_all()) == 1
    assert scenario_manager.get(scenario_id_1).id == scenario_1.id
    assert scenario_manager.get(scenario_id_1).config_name == scenario_1.config_name
    assert len(scenario_manager.get(scenario_id_1).pipelines) == 0
    with pytest.raises(NonExistingScenario):
        scenario_manager.get(scenario_id_2)

    # Save a second scenario. Now, we expect to have a total of two scenarios stored
    scenario_manager.pipeline_manager.task_manager.set(task_2)
    scenario_manager.pipeline_manager.set(pipeline_2)
    scenario_manager.cycle_manager.set(cycle)
    scenario_manager.set(scenario_2)
    assert len(scenario_manager.get_all()) == 2
    assert scenario_manager.get(scenario_id_1).id == scenario_1.id
    assert scenario_manager.get(scenario_id_1).config_name == scenario_1.config_name
    assert len(scenario_manager.get(scenario_id_1).pipelines) == 0
    assert scenario_manager.get(scenario_id_2).id == scenario_2.id
    assert scenario_manager.get(scenario_id_2).config_name == scenario_2.config_name
    assert len(scenario_manager.get(scenario_id_2).pipelines) == 1
    assert scenario_manager.task_manager.get(task_2.id).id == task_2.id
    assert scenario_manager.get(scenario_id_2).cycle == cycle
    assert scenario_manager.cycle_manager.get(cycle.id).id == cycle.id

    # We save the first scenario again. We expect nothing to change
    scenario_manager.set(scenario_1)
    assert len(scenario_manager.get_all()) == 2
    assert scenario_manager.get(scenario_id_1).id == scenario_1.id
    assert scenario_manager.get(scenario_id_1).config_name == scenario_1.config_name
    assert len(scenario_manager.get(scenario_id_1).pipelines) == 0
    assert scenario_manager.get(scenario_id_2).id == scenario_2.id
    assert scenario_manager.get(scenario_id_2).config_name == scenario_2.config_name
    assert len(scenario_manager.get(scenario_id_2).pipelines) == 1
    assert scenario_manager.task_manager.get(task_2.id).id == task_2.id
    assert scenario_manager.cycle_manager.get(cycle.id).id == cycle.id

    # We save a third scenario with same id as the first one.
    # We expect the first scenario to be updated
    scenario_manager.pipeline_manager.task_manager.set(scenario_2.pipelines[pipeline_name_2].tasks[task_name])
    scenario_manager.pipeline_manager.set(pipeline_3)
    scenario_manager.set(scenario_3_with_same_id)
    assert len(scenario_manager.get_all()) == 2
    assert scenario_manager.get(scenario_id_1).id == scenario_1.id
    assert scenario_manager.get(scenario_id_1).config_name == scenario_3_with_same_id.config_name
    assert len(scenario_manager.get(scenario_id_1).pipelines) == 1
    assert scenario_manager.get(scenario_id_1).cycle == cycle
    assert scenario_manager.get(scenario_id_2).id == scenario_2.id
    assert scenario_manager.get(scenario_id_2).config_name == scenario_2.config_name
    assert len(scenario_manager.get(scenario_id_2).pipelines) == 1
    assert scenario_manager.task_manager.get(task_2.id).id == task_2.id


def test_create_and_delete_scenario():
    creation_date_1 = datetime.now()
    creation_date_2 = creation_date_1 + timedelta(minutes=10)

    scenario_manager = ScenarioManager()

    scenario_manager.delete_all()
    assert len(scenario_manager.get_all()) == 0

    scenario_config = Config.scenario_configs.create("sc", [], Frequency.DAILY)

    scenario_1 = scenario_manager.create(scenario_config, creation_date=creation_date_1)
    assert scenario_1.config_name == "sc"
    assert scenario_1.pipelines == {}
    assert scenario_1.cycle.frequency == Frequency.DAILY
    assert scenario_1.master_scenario
    assert scenario_1.cycle.creation_date == creation_date_1
    assert scenario_1.cycle.start_date.date() == creation_date_1.date()
    assert scenario_1.cycle.end_date.date() == creation_date_1.date()

    with pytest.raises(DeletingMasterScenario):
        scenario_manager.delete(scenario_1.id)

    scenario_2 = scenario_manager.create(scenario_config, creation_date=creation_date_2)
    assert scenario_2.config_name == "sc"
    assert scenario_2.pipelines == {}
    assert scenario_2.cycle.frequency == Frequency.DAILY
    assert not scenario_2.master_scenario
    assert scenario_2.cycle.creation_date == creation_date_1
    assert scenario_2.cycle.start_date.date() == creation_date_2.date()
    assert scenario_2.cycle.end_date.date() == creation_date_2.date()

    assert scenario_1 != scenario_2
    assert scenario_1.cycle == scenario_2.cycle

    assert len(scenario_manager.get_all()) == 2
    scenario_manager.delete(scenario_2.id)
    assert len(scenario_manager.get_all()) == 1
    with pytest.raises(DeletingMasterScenario):
        scenario_manager.delete(scenario_1.id)
    with pytest.raises(NonExistingScenario):
        scenario_manager.get(scenario_2.id)


def mult_by_2(nb: int):
    return nb * 2


def mult_by_3(nb: int):
    return nb * 3


def mult_by_4(nb: int):
    return nb * 4


def test_scenario_manager_only_creates_data_source_once():
    scenario_manager = ScenarioManager()
    pipeline_manager = scenario_manager.pipeline_manager
    task_manager = scenario_manager.task_manager
    data_manager = scenario_manager.data_manager
    cycle_manager = scenario_manager.cycle_manager

    ds_config_1 = Config.data_source_configs.create("foo", "in_memory", Scope.PIPELINE, default_data=1)
    ds_config_2 = Config.data_source_configs.create("bar", "in_memory", Scope.SCENARIO, default_data=0)
    ds_config_6 = Config.data_source_configs.create("baz", "in_memory", Scope.PIPELINE, default_data=0)
    ds_config_4 = Config.data_source_configs.create("qux", "in_memory", Scope.PIPELINE, default_data=0)

    task_mult_by_2_config = TaskConfig("mult by 2", [ds_config_1], mult_by_2, ds_config_2)
    task_mult_by_3_config = TaskConfig("mult by 3", [ds_config_2], mult_by_3, ds_config_6)
    task_mult_by_4_config = TaskConfig("mult by 4", [ds_config_1], mult_by_4, ds_config_4)
    pipeline_config_1 = PipelineConfig("by 6", [task_mult_by_2_config, task_mult_by_3_config])
    # ds_1 ---> mult by 2 ---> ds_2 ---> mult by 3 ---> ds_6
    pipeline_config_2 = PipelineConfig("by 4", [task_mult_by_4_config])
    # ds_1 ---> mult by 4 ---> ds_4
    scenario_config = Config.scenario_configs.create(
        "Awesome scenario", [pipeline_config_1, pipeline_config_2], Frequency.DAILY
    )

    assert len(data_manager.get_all()) == 0
    assert len(task_manager.get_all()) == 0
    assert len(pipeline_manager.get_all()) == 0
    assert len(scenario_manager.get_all()) == 0
    assert len(cycle_manager.get_all()) == 0

    scenario = scenario_manager.create(scenario_config)

    assert len(data_manager.get_all()) == 5
    assert len(task_manager.get_all()) == 3
    assert len(pipeline_manager.get_all()) == 2
    assert len(scenario_manager.get_all()) == 1
    assert scenario.foo.read() == 1
    assert scenario.bar.read() == 0
    assert scenario.baz.read() == 0
    assert scenario.qux.read() == 0
    assert scenario.by_6.get_sorted_tasks()[0][0].config_name == task_mult_by_2_config.name
    assert scenario.by_6.get_sorted_tasks()[1][0].config_name == task_mult_by_3_config.name
    assert scenario.by_4.get_sorted_tasks()[0][0].config_name == task_mult_by_4_config.name
    assert scenario.cycle.frequency == Frequency.DAILY


def test_notification_subscribe_unsubscribe(mocker):
    scenario_manager = ScenarioManager()

    scenario_config = ScenarioConfig(
        "Awesome scenario",
        [
            PipelineConfig(
                "by 6",
                [
                    TaskConfig(
                        "mult by 2",
                        [DataSourceConfig("foo", "in_memory", Scope.PIPELINE, default_data=1)],
                        mult_by_2,
                        DataSourceConfig("bar", "in_memory", Scope.SCENARIO, default_data=0),
                    )
                ],
            )
        ],
    )

    scenario = scenario_manager.create(scenario_config)

    notify_1 = NotifyMock(scenario)
    notify_2 = NotifyMock(scenario)
    mocker.patch.object(utils, "load_fct", side_effect=[notify_1, notify_2])

    # test subscribing notification
    scenario_manager.subscribe(notify_1, scenario)
    scenario_manager.submit(scenario.id)

    notify_1.assert_called_3_times()

    notify_1.reset()

    # test unsubscribing notification
    # test notis subscribe only on new jobs
    scenario_manager.unsubscribe(notify_1, scenario)
    scenario_manager.subscribe(notify_2, scenario)
    scenario_manager.submit(scenario.id)

    notify_1.assert_not_called()
    notify_2.assert_called_3_times()

    with pytest.raises(KeyError):
        scenario_manager.unsubscribe(notify_1, scenario)
    scenario_manager.unsubscribe(notify_2, scenario)


def test_get_set_master_scenario():
    scenario_manager = ScenarioManager()
    cycle_manager = scenario_manager.cycle_manager

    cycle_1 = cycle_manager.create(Frequency.DAILY)

    scenario_1 = Scenario("sc_1", [], {}, ScenarioId("sc_1"), is_master=False, cycle=cycle_1)
    scenario_2 = Scenario("sc_2", [], {}, ScenarioId("sc_2"), is_master=False, cycle=cycle_1)

    scenario_manager.delete_all()
    cycle_manager.delete_all()

    assert len(scenario_manager.get_all()) == 0
    assert len(cycle_manager.get_all()) == 0

    cycle_manager.set(cycle_1)

    scenario_manager.set(scenario_1)
    scenario_manager.set(scenario_2)

    assert len(scenario_manager.get_all_masters()) == 0
    assert len(scenario_manager.get_all_by_cycle(cycle_1)) == 2

    scenario_manager.set_master(scenario_1)

    assert len(scenario_manager.get_all_masters()) == 1
    assert len(scenario_manager.get_all_by_cycle(cycle_1)) == 2
    assert scenario_manager.get_master(cycle_1) == scenario_1

    scenario_manager.set_master(scenario_2)

    assert len(scenario_manager.get_all_masters()) == 1
    assert len(scenario_manager.get_all_by_cycle(cycle_1)) == 2
    assert scenario_manager.get_master(cycle_1) == scenario_2


<<<<<<< HEAD
def test_scenarios_comparison():
    def subtraction(inp, out):
        return inp.read() - out.read()

    def addition(inp, out):
        return inp.read() + out.read()

    scenario_manager = ScenarioManager()
    pipeline_manager = scenario_manager.pipeline_manager
    task_manager = scenario_manager.task_manager
    data_manager = scenario_manager.data_manager
=======
def test_hard_delete():
    scenario_manager = ScenarioManager()
    pipeline_manager = scenario_manager.pipeline_manager
    task_manager = scenario_manager.task_manager
    task_scheduler = task_manager.task_scheduler
    data_manager = scenario_manager.data_manager

    ds_input_config = Config.data_source_configs.create(
        "my_input", "in_memory", scope=Scope.SCENARIO, default_data="testing"
    )
    ds_output_config = Config.data_source_configs.create("my_output", "in_memory", scope=Scope.SCENARIO)
    task_config = Config.task_configs.create("task_config", ds_input_config, print, ds_output_config)
    pipeline_config = Config.pipeline_configs.create("pipeline_config", [task_config])
    scenario_config = Config.scenario_configs.create("scenario_config", [pipeline_config])
    scenario = scenario_manager.create(scenario_config)
    scenario_manager.submit(scenario.id)

    # test delete relevant entities with scenario scope
    assert len(task_manager.get_all()) == 1
    assert len(pipeline_manager.get_all()) == 1
    assert len(scenario_manager.get_all()) == 1
    assert len(data_manager.get_all()) == 2
    assert len(task_scheduler.get_jobs()) == 1
    scenario_manager.hard_delete(scenario.id)
    assert len(scenario_manager.get_all()) == 0
    assert len(pipeline_manager.get_all()) == 0
    assert len(task_manager.get_all()) == 0
    assert len(data_manager.get_all()) == 0
    assert len(task_scheduler.get_jobs()) == 0

>>>>>>> 85721f38
    scenario_manager.delete_all()
    pipeline_manager.delete_all()
    data_manager.delete_all()
    task_manager.delete_all()
<<<<<<< HEAD

    scenario_config = Config.scenario_configs.create(
        "Awesome scenario",
        [
            PipelineConfig(
                "by 6",
                [
                    TaskConfig(
                        "mult by 2",
                        [DataSourceConfig("foo", "in_memory", Scope.PIPELINE, default_data=1)],
                        mult_by_2,
                        DataSourceConfig("bar", "in_memory", Scope.SCENARIO, default_data=0),
                    )
                ],
            )
        ],
        comparators={"bar": [subtraction], "foo": [subtraction, addition]},
    )

    assert scenario_config.comparators is not None

    scenario_1 = scenario_manager.create(scenario_config)
    scenario_2 = scenario_manager.create(scenario_config)

    with pytest.raises(InsufficientScenarioToCompare):
        scenario_manager.compare(scenario_1, ds_config_name="bar")

    scenario_3 = Scenario("scenario_config", [], {})
    # print(Config.scenario_configs.get(scenario_3.config_name, None))
    with pytest.raises(DifferentScenarioConfigs):
        scenario_manager.compare(scenario_1, scenario_3, ds_config_name="bar")

    scenario_manager.submit(scenario_1.id)
    scenario_manager.submit(scenario_2.id)

    bar_comparison = scenario_manager.compare(scenario_1, scenario_2, ds_config_name="bar")["bar"]
    assert bar_comparison["subtraction"] == 0

    foo_comparison = scenario_manager.compare(scenario_1, scenario_2, ds_config_name="foo")["foo"]
    assert len(foo_comparison.keys()) == 2
    assert foo_comparison["addition"] == 2
    assert foo_comparison["subtraction"] == 0

    assert len(scenario_manager.compare(scenario_1, scenario_2).keys()) == 2

    with pytest.raises(NonExistingScenarioConfig):
        scenario_manager.compare(scenario_3, scenario_3)

    with pytest.raises(NonExistingComparator):
        scenario_manager.compare(scenario_1, scenario_2, ds_config_name="abc")
=======
    task_scheduler.delete_all()

    ds_input_config_1 = Config.data_source_configs.create(
        "my_input_1", "in_memory", scope=Scope.PIPELINE, default_data="testing"
    )
    ds_output_config_1 = Config.data_source_configs.create("my_output_1", "in_memory")
    task_config_1 = Config.task_configs.create("task_config_1", ds_input_config_1, print, ds_output_config_1)
    pipeline_config_1 = Config.pipeline_configs.create("pipeline_config_2", [task_config_1])
    scenario_config_1 = Config.scenario_configs.create("scenario_config_2", [pipeline_config_1])
    scenario_1 = scenario_manager.create(scenario_config_1)
    scenario_manager.submit(scenario_1.id)

    # test delete relevant entities with pipeline scope
    assert len(task_manager.get_all()) == 1
    assert len(pipeline_manager.get_all()) == 1
    assert len(scenario_manager.get_all()) == 1
    assert len(data_manager.get_all()) == 2
    assert len(task_scheduler.get_jobs()) == 1
    scenario_manager.hard_delete(scenario_1.id)
    assert len(scenario_manager.get_all()) == 0
    assert len(pipeline_manager.get_all()) == 0
    assert len(task_manager.get_all()) == 0
    assert len(data_manager.get_all()) == 0
    assert len(task_scheduler.get_jobs()) == 0

    ds_input_config_2 = Config.data_source_configs.create(
        "my_input_2", "in_memory", scope=Scope.PIPELINE, default_data="testing"
    )
    ds_output_config_2 = Config.data_source_configs.create("my_output_2", "in_memory", scope=Scope.SCENARIO)
    task_config_2 = Config.task_configs.create("task_config_2", ds_input_config_2, print, ds_output_config_2)
    pipeline_config_2 = Config.pipeline_configs.create("pipeline_config_2", [task_config_2])
    scenario_config_2 = Config.scenario_configs.create("scenario_config_2", [pipeline_config_2])
    scenario_2 = scenario_manager.create(scenario_config_2)
    scenario_manager.submit(scenario_2.id)

    # test delete relevant entities with pipeline scope
    assert len(task_manager.get_all()) == 1
    assert len(pipeline_manager.get_all()) == 1
    assert len(scenario_manager.get_all()) == 1
    assert len(data_manager.get_all()) == 2
    assert len(task_scheduler.get_jobs()) == 1
    scenario_manager.hard_delete(scenario_2.id)  # Do not delete because of pipeline scope
    assert len(scenario_manager.get_all()) == 0
    assert len(pipeline_manager.get_all()) == 0
    assert len(task_manager.get_all()) == 0
    assert len(data_manager.get_all()) == 1
    assert len(task_scheduler.get_jobs()) == 0

    scenario_manager.delete_all()
    pipeline_manager.delete_all()
    data_manager.delete_all()
    task_manager.delete_all()
    task_scheduler.delete_all()

    ds_input_config_3 = Config.data_source_configs.create(
        "my_input_3", "in_memory", scope=Scope.BUSINESS_CYCLE, default_data="testing"
    )
    ds_output_config_3 = Config.data_source_configs.create("my_output_3", "in_memory", scope=Scope.BUSINESS_CYCLE)
    task_config_3 = Config.task_configs.create("task_config", ds_input_config_3, print, ds_output_config_3)
    pipeline_config_3 = Config.pipeline_configs.create("pipeline_config", [task_config_3])
    scenario_config_3 = Config.scenario_configs.create("scenario_config_3", [pipeline_config_3])
    scenario_3 = scenario_manager.create(scenario_config_3)
    scenario_4 = scenario_manager.create(scenario_config_3)
    scenario_manager.submit(scenario_3.id)
    scenario_manager.submit(scenario_4.id)

    # test delete relevant entities with cycle scope
    assert len(scenario_manager.get_all()) == 2
    assert len(pipeline_manager.get_all()) == 1
    assert len(task_manager.get_all()) == 1
    assert len(data_manager.get_all()) == 2
    assert len(task_scheduler.get_jobs()) == 2
    scenario_manager.hard_delete(scenario_3.id)  # Only delete scenario 3
    assert len(scenario_manager.get_all()) == 1
    assert len(pipeline_manager.get_all()) == 1
    assert len(task_manager.get_all()) == 1
    assert len(data_manager.get_all()) == 2
    assert len(task_scheduler.get_jobs()) == 2
    assert scenario_manager.get(scenario_4.id) is not None

    scenario_manager.delete_all()
    pipeline_manager.delete_all()
    data_manager.delete_all()
    task_manager.delete_all()
    task_scheduler.delete_all()

    ds_input_config_4 = Config.data_source_configs.create(
        "my_input_4", "in_memory", scope=Scope.GLOBAL, default_data="testing"
    )
    ds_output_config_4 = Config.data_source_configs.create("my_output_4", "in_memory", scope=Scope.GLOBAL)
    task_config_4 = Config.task_configs.create("task_config_4", ds_input_config_4, print, ds_output_config_4)
    pipeline_config_4 = Config.pipeline_configs.create("pipeline_config", [task_config_4])
    scenario_config_4 = Config.scenario_configs.create("scenario_config_4", [pipeline_config_4])
    scenario_5 = scenario_manager.create(scenario_config_4)
    scenario_6 = scenario_manager.create(scenario_config_4)
    scenario_manager.submit(scenario_5.id)
    scenario_manager.submit(scenario_6.id)

    # test delete relevant entities with global scope
    assert len(scenario_manager.get_all()) == 2
    assert len(pipeline_manager.get_all()) == 1
    assert len(task_manager.get_all()) == 1
    assert len(data_manager.get_all()) == 2
    assert len(task_scheduler.get_jobs()) == 2
    scenario_manager.hard_delete(scenario_5.id)  # Only delete scenario 5
    assert len(scenario_manager.get_all()) == 1
    assert len(pipeline_manager.get_all()) == 1
    assert len(task_manager.get_all()) == 1
    assert len(data_manager.get_all()) == 2
    assert len(task_scheduler.get_jobs()) == 2
    assert scenario_manager.get(scenario_6.id) is not None


def test_submit():
    data_source_1 = InMemoryDataSource("foo", Scope.PIPELINE, "s1")
    data_source_2 = InMemoryDataSource("bar", Scope.PIPELINE, "s2")
    data_source_3 = InMemoryDataSource("baz", Scope.PIPELINE, "s3")
    data_source_4 = InMemoryDataSource("qux", Scope.PIPELINE, "s4")
    data_source_5 = InMemoryDataSource("quux", Scope.PIPELINE, "s5")
    data_source_6 = InMemoryDataSource("quuz", Scope.PIPELINE, "s6")
    data_source_7 = InMemoryDataSource("corge", Scope.PIPELINE, "s7")
    data_source_8 = InMemoryDataSource("fum", Scope.PIPELINE, "s8")
    task_1 = Task(
        "grault",
        [data_source_1, data_source_2],
        print,
        [data_source_3, data_source_4],
        TaskId("t1"),
    )
    task_2 = Task("garply", [data_source_3], print, [data_source_5], TaskId("t2"))
    task_3 = Task("waldo", [data_source_5, data_source_4], print, [data_source_6], TaskId("t3"))
    task_4 = Task("fred", [data_source_4], print, [data_source_7], TaskId("t4"))
    task_5 = Task("thud", [data_source_6], print, [data_source_8], TaskId("t5"))
    pipeline_1 = Pipeline("plugh", {}, [task_4, task_2, task_1, task_3], PipelineId("p1"))
    pipeline_2 = Pipeline("xyzzy", {}, [task_5], PipelineId("p2"))

    scenario = Scenario(
        "scenario_name",
        [pipeline_2, pipeline_1],
        {},
        ScenarioId("sce_id"),
    )

    scenario_manager = ScenarioManager()
    pipeline_manager = scenario_manager.pipeline_manager
    task_manager = scenario_manager.task_manager

    class MockTaskScheduler(TaskScheduler):
        submit_calls = []

        def submit(self, task: Task, callbacks=None):
            self.submit_calls.append(task.id)
            return super().submit(task, callbacks)

    pipeline_manager.task_scheduler = MockTaskScheduler()

    # scenario does not exists. We expect an exception to be raised
    with pytest.raises(NonExistingScenario):
        scenario_manager.submit(scenario.id)

    # scenario does exist, but pipeline does not exist.
    # We expect an exception to be raised
    scenario_manager.set(scenario)
    with pytest.raises(NonExistingPipeline):
        scenario_manager.submit(scenario.id)

    # scenario and pipeline do exist, but tasks does not exist.
    # We expect an exception to be raised
    pipeline_manager.set(pipeline_1)
    pipeline_manager.set(pipeline_2)
    with pytest.raises(NonExistingTask):
        scenario_manager.submit(scenario.id)

    # scenario, pipeline, and tasks do exist.
    # We expect all the tasks to be submitted once,
    # and respecting specific constraints on the order
    task_manager.set(task_1)
    task_manager.set(task_2)
    task_manager.set(task_3)
    task_manager.set(task_4)
    task_manager.set(task_5)
    scenario_manager.submit(scenario.id)
    submit_calls = pipeline_manager.task_scheduler.submit_calls
    assert len(submit_calls) == 5
    assert set(submit_calls) == {task_1.id, task_2.id, task_4.id, task_3.id, task_5.id}
    assert submit_calls.index(task_2.id) < submit_calls.index(task_3.id)
    assert submit_calls.index(task_1.id) < submit_calls.index(task_3.id)
    assert submit_calls.index(task_1.id) < submit_calls.index(task_2.id)
    assert submit_calls.index(task_1.id) < submit_calls.index(task_4.id)
>>>>>>> 85721f38
<|MERGE_RESOLUTION|>--- conflicted
+++ resolved
@@ -287,19 +287,6 @@
     assert scenario_manager.get_master(cycle_1) == scenario_2
 
 
-<<<<<<< HEAD
-def test_scenarios_comparison():
-    def subtraction(inp, out):
-        return inp.read() - out.read()
-
-    def addition(inp, out):
-        return inp.read() + out.read()
-
-    scenario_manager = ScenarioManager()
-    pipeline_manager = scenario_manager.pipeline_manager
-    task_manager = scenario_manager.task_manager
-    data_manager = scenario_manager.data_manager
-=======
 def test_hard_delete():
     scenario_manager = ScenarioManager()
     pipeline_manager = scenario_manager.pipeline_manager
@@ -330,12 +317,217 @@
     assert len(data_manager.get_all()) == 0
     assert len(task_scheduler.get_jobs()) == 0
 
->>>>>>> 85721f38
     scenario_manager.delete_all()
     pipeline_manager.delete_all()
     data_manager.delete_all()
     task_manager.delete_all()
-<<<<<<< HEAD
+    task_scheduler.delete_all()
+
+    ds_input_config_1 = Config.data_source_configs.create(
+        "my_input_1", "in_memory", scope=Scope.PIPELINE, default_data="testing"
+    )
+    ds_output_config_1 = Config.data_source_configs.create("my_output_1", "in_memory")
+    task_config_1 = Config.task_configs.create("task_config_1", ds_input_config_1, print, ds_output_config_1)
+    pipeline_config_1 = Config.pipeline_configs.create("pipeline_config_2", [task_config_1])
+    scenario_config_1 = Config.scenario_configs.create("scenario_config_2", [pipeline_config_1])
+    scenario_1 = scenario_manager.create(scenario_config_1)
+    scenario_manager.submit(scenario_1.id)
+
+    # test delete relevant entities with pipeline scope
+    assert len(task_manager.get_all()) == 1
+    assert len(pipeline_manager.get_all()) == 1
+    assert len(scenario_manager.get_all()) == 1
+    assert len(data_manager.get_all()) == 2
+    assert len(task_scheduler.get_jobs()) == 1
+    scenario_manager.hard_delete(scenario_1.id)
+    assert len(scenario_manager.get_all()) == 0
+    assert len(pipeline_manager.get_all()) == 0
+    assert len(task_manager.get_all()) == 0
+    assert len(data_manager.get_all()) == 0
+    assert len(task_scheduler.get_jobs()) == 0
+
+    ds_input_config_2 = Config.data_source_configs.create(
+        "my_input_2", "in_memory", scope=Scope.PIPELINE, default_data="testing"
+    )
+    ds_output_config_2 = Config.data_source_configs.create("my_output_2", "in_memory", scope=Scope.SCENARIO)
+    task_config_2 = Config.task_configs.create("task_config_2", ds_input_config_2, print, ds_output_config_2)
+    pipeline_config_2 = Config.pipeline_configs.create("pipeline_config_2", [task_config_2])
+    scenario_config_2 = Config.scenario_configs.create("scenario_config_2", [pipeline_config_2])
+    scenario_2 = scenario_manager.create(scenario_config_2)
+    scenario_manager.submit(scenario_2.id)
+
+    # test delete relevant entities with pipeline scope
+    assert len(task_manager.get_all()) == 1
+    assert len(pipeline_manager.get_all()) == 1
+    assert len(scenario_manager.get_all()) == 1
+    assert len(data_manager.get_all()) == 2
+    assert len(task_scheduler.get_jobs()) == 1
+    scenario_manager.hard_delete(scenario_2.id)  # Do not delete because of pipeline scope
+    assert len(scenario_manager.get_all()) == 0
+    assert len(pipeline_manager.get_all()) == 0
+    assert len(task_manager.get_all()) == 0
+    assert len(data_manager.get_all()) == 1
+    assert len(task_scheduler.get_jobs()) == 0
+
+    scenario_manager.delete_all()
+    pipeline_manager.delete_all()
+    data_manager.delete_all()
+    task_manager.delete_all()
+    task_scheduler.delete_all()
+
+    ds_input_config_3 = Config.data_source_configs.create(
+        "my_input_3", "in_memory", scope=Scope.BUSINESS_CYCLE, default_data="testing"
+    )
+    ds_output_config_3 = Config.data_source_configs.create("my_output_3", "in_memory", scope=Scope.BUSINESS_CYCLE)
+    task_config_3 = Config.task_configs.create("task_config", ds_input_config_3, print, ds_output_config_3)
+    pipeline_config_3 = Config.pipeline_configs.create("pipeline_config", [task_config_3])
+    scenario_config_3 = Config.scenario_configs.create("scenario_config_3", [pipeline_config_3])
+    scenario_3 = scenario_manager.create(scenario_config_3)
+    scenario_4 = scenario_manager.create(scenario_config_3)
+    scenario_manager.submit(scenario_3.id)
+    scenario_manager.submit(scenario_4.id)
+
+    # test delete relevant entities with cycle scope
+    assert len(scenario_manager.get_all()) == 2
+    assert len(pipeline_manager.get_all()) == 1
+    assert len(task_manager.get_all()) == 1
+    assert len(data_manager.get_all()) == 2
+    assert len(task_scheduler.get_jobs()) == 2
+    scenario_manager.hard_delete(scenario_3.id)  # Only delete scenario 3
+    assert len(scenario_manager.get_all()) == 1
+    assert len(pipeline_manager.get_all()) == 1
+    assert len(task_manager.get_all()) == 1
+    assert len(data_manager.get_all()) == 2
+    assert len(task_scheduler.get_jobs()) == 2
+    assert scenario_manager.get(scenario_4.id) is not None
+
+    scenario_manager.delete_all()
+    pipeline_manager.delete_all()
+    data_manager.delete_all()
+    task_manager.delete_all()
+    task_scheduler.delete_all()
+
+    ds_input_config_4 = Config.data_source_configs.create(
+        "my_input_4", "in_memory", scope=Scope.GLOBAL, default_data="testing"
+    )
+    ds_output_config_4 = Config.data_source_configs.create("my_output_4", "in_memory", scope=Scope.GLOBAL)
+    task_config_4 = Config.task_configs.create("task_config_4", ds_input_config_4, print, ds_output_config_4)
+    pipeline_config_4 = Config.pipeline_configs.create("pipeline_config", [task_config_4])
+    scenario_config_4 = Config.scenario_configs.create("scenario_config_4", [pipeline_config_4])
+    scenario_5 = scenario_manager.create(scenario_config_4)
+    scenario_6 = scenario_manager.create(scenario_config_4)
+    scenario_manager.submit(scenario_5.id)
+    scenario_manager.submit(scenario_6.id)
+
+    # test delete relevant entities with global scope
+    assert len(scenario_manager.get_all()) == 2
+    assert len(pipeline_manager.get_all()) == 1
+    assert len(task_manager.get_all()) == 1
+    assert len(data_manager.get_all()) == 2
+    assert len(task_scheduler.get_jobs()) == 2
+    scenario_manager.hard_delete(scenario_5.id)  # Only delete scenario 5
+    assert len(scenario_manager.get_all()) == 1
+    assert len(pipeline_manager.get_all()) == 1
+    assert len(task_manager.get_all()) == 1
+    assert len(data_manager.get_all()) == 2
+    assert len(task_scheduler.get_jobs()) == 2
+    assert scenario_manager.get(scenario_6.id) is not None
+
+
+def test_submit():
+    data_source_1 = InMemoryDataSource("foo", Scope.PIPELINE, "s1")
+    data_source_2 = InMemoryDataSource("bar", Scope.PIPELINE, "s2")
+    data_source_3 = InMemoryDataSource("baz", Scope.PIPELINE, "s3")
+    data_source_4 = InMemoryDataSource("qux", Scope.PIPELINE, "s4")
+    data_source_5 = InMemoryDataSource("quux", Scope.PIPELINE, "s5")
+    data_source_6 = InMemoryDataSource("quuz", Scope.PIPELINE, "s6")
+    data_source_7 = InMemoryDataSource("corge", Scope.PIPELINE, "s7")
+    data_source_8 = InMemoryDataSource("fum", Scope.PIPELINE, "s8")
+    task_1 = Task(
+        "grault",
+        [data_source_1, data_source_2],
+        print,
+        [data_source_3, data_source_4],
+        TaskId("t1"),
+    )
+    task_2 = Task("garply", [data_source_3], print, [data_source_5], TaskId("t2"))
+    task_3 = Task("waldo", [data_source_5, data_source_4], print, [data_source_6], TaskId("t3"))
+    task_4 = Task("fred", [data_source_4], print, [data_source_7], TaskId("t4"))
+    task_5 = Task("thud", [data_source_6], print, [data_source_8], TaskId("t5"))
+    pipeline_1 = Pipeline("plugh", {}, [task_4, task_2, task_1, task_3], PipelineId("p1"))
+    pipeline_2 = Pipeline("xyzzy", {}, [task_5], PipelineId("p2"))
+
+    scenario = Scenario(
+        "scenario_name",
+        [pipeline_2, pipeline_1],
+        {},
+        ScenarioId("sce_id"),
+    )
+
+    scenario_manager = ScenarioManager()
+    pipeline_manager = scenario_manager.pipeline_manager
+    task_manager = scenario_manager.task_manager
+
+    class MockTaskScheduler(TaskScheduler):
+        submit_calls = []
+
+        def submit(self, task: Task, callbacks=None):
+            self.submit_calls.append(task.id)
+            return super().submit(task, callbacks)
+
+    pipeline_manager.task_scheduler = MockTaskScheduler()
+
+    # scenario does not exists. We expect an exception to be raised
+    with pytest.raises(NonExistingScenario):
+        scenario_manager.submit(scenario.id)
+
+    # scenario does exist, but pipeline does not exist.
+    # We expect an exception to be raised
+    scenario_manager.set(scenario)
+    with pytest.raises(NonExistingPipeline):
+        scenario_manager.submit(scenario.id)
+
+    # scenario and pipeline do exist, but tasks does not exist.
+    # We expect an exception to be raised
+    pipeline_manager.set(pipeline_1)
+    pipeline_manager.set(pipeline_2)
+    with pytest.raises(NonExistingTask):
+        scenario_manager.submit(scenario.id)
+
+    # scenario, pipeline, and tasks do exist.
+    # We expect all the tasks to be submitted once,
+    # and respecting specific constraints on the order
+    task_manager.set(task_1)
+    task_manager.set(task_2)
+    task_manager.set(task_3)
+    task_manager.set(task_4)
+    task_manager.set(task_5)
+    scenario_manager.submit(scenario.id)
+    submit_calls = pipeline_manager.task_scheduler.submit_calls
+    assert len(submit_calls) == 5
+    assert set(submit_calls) == {task_1.id, task_2.id, task_4.id, task_3.id, task_5.id}
+    assert submit_calls.index(task_2.id) < submit_calls.index(task_3.id)
+    assert submit_calls.index(task_1.id) < submit_calls.index(task_3.id)
+    assert submit_calls.index(task_1.id) < submit_calls.index(task_2.id)
+    assert submit_calls.index(task_1.id) < submit_calls.index(task_4.id)
+
+
+def test_scenarios_comparison():
+    def subtraction(inp, out):
+        return inp.read() - out.read()
+
+    def addition(inp, out):
+        return inp.read() + out.read()
+
+    scenario_manager = ScenarioManager()
+    pipeline_manager = scenario_manager.pipeline_manager
+    task_manager = scenario_manager.task_manager
+    data_manager = scenario_manager.data_manager
+
+    scenario_manager.delete_all()
+    pipeline_manager.delete_all()
+    data_manager.delete_all()
+    task_manager.delete_all()
 
     scenario_config = Config.scenario_configs.create(
         "Awesome scenario",
@@ -363,8 +555,7 @@
     with pytest.raises(InsufficientScenarioToCompare):
         scenario_manager.compare(scenario_1, ds_config_name="bar")
 
-    scenario_3 = Scenario("scenario_config", [], {})
-    # print(Config.scenario_configs.get(scenario_3.config_name, None))
+    scenario_3 = Scenario("awesome_scenario_config", [], {})
     with pytest.raises(DifferentScenarioConfigs):
         scenario_manager.compare(scenario_1, scenario_3, ds_config_name="bar")
 
@@ -385,195 +576,4 @@
         scenario_manager.compare(scenario_3, scenario_3)
 
     with pytest.raises(NonExistingComparator):
-        scenario_manager.compare(scenario_1, scenario_2, ds_config_name="abc")
-=======
-    task_scheduler.delete_all()
-
-    ds_input_config_1 = Config.data_source_configs.create(
-        "my_input_1", "in_memory", scope=Scope.PIPELINE, default_data="testing"
-    )
-    ds_output_config_1 = Config.data_source_configs.create("my_output_1", "in_memory")
-    task_config_1 = Config.task_configs.create("task_config_1", ds_input_config_1, print, ds_output_config_1)
-    pipeline_config_1 = Config.pipeline_configs.create("pipeline_config_2", [task_config_1])
-    scenario_config_1 = Config.scenario_configs.create("scenario_config_2", [pipeline_config_1])
-    scenario_1 = scenario_manager.create(scenario_config_1)
-    scenario_manager.submit(scenario_1.id)
-
-    # test delete relevant entities with pipeline scope
-    assert len(task_manager.get_all()) == 1
-    assert len(pipeline_manager.get_all()) == 1
-    assert len(scenario_manager.get_all()) == 1
-    assert len(data_manager.get_all()) == 2
-    assert len(task_scheduler.get_jobs()) == 1
-    scenario_manager.hard_delete(scenario_1.id)
-    assert len(scenario_manager.get_all()) == 0
-    assert len(pipeline_manager.get_all()) == 0
-    assert len(task_manager.get_all()) == 0
-    assert len(data_manager.get_all()) == 0
-    assert len(task_scheduler.get_jobs()) == 0
-
-    ds_input_config_2 = Config.data_source_configs.create(
-        "my_input_2", "in_memory", scope=Scope.PIPELINE, default_data="testing"
-    )
-    ds_output_config_2 = Config.data_source_configs.create("my_output_2", "in_memory", scope=Scope.SCENARIO)
-    task_config_2 = Config.task_configs.create("task_config_2", ds_input_config_2, print, ds_output_config_2)
-    pipeline_config_2 = Config.pipeline_configs.create("pipeline_config_2", [task_config_2])
-    scenario_config_2 = Config.scenario_configs.create("scenario_config_2", [pipeline_config_2])
-    scenario_2 = scenario_manager.create(scenario_config_2)
-    scenario_manager.submit(scenario_2.id)
-
-    # test delete relevant entities with pipeline scope
-    assert len(task_manager.get_all()) == 1
-    assert len(pipeline_manager.get_all()) == 1
-    assert len(scenario_manager.get_all()) == 1
-    assert len(data_manager.get_all()) == 2
-    assert len(task_scheduler.get_jobs()) == 1
-    scenario_manager.hard_delete(scenario_2.id)  # Do not delete because of pipeline scope
-    assert len(scenario_manager.get_all()) == 0
-    assert len(pipeline_manager.get_all()) == 0
-    assert len(task_manager.get_all()) == 0
-    assert len(data_manager.get_all()) == 1
-    assert len(task_scheduler.get_jobs()) == 0
-
-    scenario_manager.delete_all()
-    pipeline_manager.delete_all()
-    data_manager.delete_all()
-    task_manager.delete_all()
-    task_scheduler.delete_all()
-
-    ds_input_config_3 = Config.data_source_configs.create(
-        "my_input_3", "in_memory", scope=Scope.BUSINESS_CYCLE, default_data="testing"
-    )
-    ds_output_config_3 = Config.data_source_configs.create("my_output_3", "in_memory", scope=Scope.BUSINESS_CYCLE)
-    task_config_3 = Config.task_configs.create("task_config", ds_input_config_3, print, ds_output_config_3)
-    pipeline_config_3 = Config.pipeline_configs.create("pipeline_config", [task_config_3])
-    scenario_config_3 = Config.scenario_configs.create("scenario_config_3", [pipeline_config_3])
-    scenario_3 = scenario_manager.create(scenario_config_3)
-    scenario_4 = scenario_manager.create(scenario_config_3)
-    scenario_manager.submit(scenario_3.id)
-    scenario_manager.submit(scenario_4.id)
-
-    # test delete relevant entities with cycle scope
-    assert len(scenario_manager.get_all()) == 2
-    assert len(pipeline_manager.get_all()) == 1
-    assert len(task_manager.get_all()) == 1
-    assert len(data_manager.get_all()) == 2
-    assert len(task_scheduler.get_jobs()) == 2
-    scenario_manager.hard_delete(scenario_3.id)  # Only delete scenario 3
-    assert len(scenario_manager.get_all()) == 1
-    assert len(pipeline_manager.get_all()) == 1
-    assert len(task_manager.get_all()) == 1
-    assert len(data_manager.get_all()) == 2
-    assert len(task_scheduler.get_jobs()) == 2
-    assert scenario_manager.get(scenario_4.id) is not None
-
-    scenario_manager.delete_all()
-    pipeline_manager.delete_all()
-    data_manager.delete_all()
-    task_manager.delete_all()
-    task_scheduler.delete_all()
-
-    ds_input_config_4 = Config.data_source_configs.create(
-        "my_input_4", "in_memory", scope=Scope.GLOBAL, default_data="testing"
-    )
-    ds_output_config_4 = Config.data_source_configs.create("my_output_4", "in_memory", scope=Scope.GLOBAL)
-    task_config_4 = Config.task_configs.create("task_config_4", ds_input_config_4, print, ds_output_config_4)
-    pipeline_config_4 = Config.pipeline_configs.create("pipeline_config", [task_config_4])
-    scenario_config_4 = Config.scenario_configs.create("scenario_config_4", [pipeline_config_4])
-    scenario_5 = scenario_manager.create(scenario_config_4)
-    scenario_6 = scenario_manager.create(scenario_config_4)
-    scenario_manager.submit(scenario_5.id)
-    scenario_manager.submit(scenario_6.id)
-
-    # test delete relevant entities with global scope
-    assert len(scenario_manager.get_all()) == 2
-    assert len(pipeline_manager.get_all()) == 1
-    assert len(task_manager.get_all()) == 1
-    assert len(data_manager.get_all()) == 2
-    assert len(task_scheduler.get_jobs()) == 2
-    scenario_manager.hard_delete(scenario_5.id)  # Only delete scenario 5
-    assert len(scenario_manager.get_all()) == 1
-    assert len(pipeline_manager.get_all()) == 1
-    assert len(task_manager.get_all()) == 1
-    assert len(data_manager.get_all()) == 2
-    assert len(task_scheduler.get_jobs()) == 2
-    assert scenario_manager.get(scenario_6.id) is not None
-
-
-def test_submit():
-    data_source_1 = InMemoryDataSource("foo", Scope.PIPELINE, "s1")
-    data_source_2 = InMemoryDataSource("bar", Scope.PIPELINE, "s2")
-    data_source_3 = InMemoryDataSource("baz", Scope.PIPELINE, "s3")
-    data_source_4 = InMemoryDataSource("qux", Scope.PIPELINE, "s4")
-    data_source_5 = InMemoryDataSource("quux", Scope.PIPELINE, "s5")
-    data_source_6 = InMemoryDataSource("quuz", Scope.PIPELINE, "s6")
-    data_source_7 = InMemoryDataSource("corge", Scope.PIPELINE, "s7")
-    data_source_8 = InMemoryDataSource("fum", Scope.PIPELINE, "s8")
-    task_1 = Task(
-        "grault",
-        [data_source_1, data_source_2],
-        print,
-        [data_source_3, data_source_4],
-        TaskId("t1"),
-    )
-    task_2 = Task("garply", [data_source_3], print, [data_source_5], TaskId("t2"))
-    task_3 = Task("waldo", [data_source_5, data_source_4], print, [data_source_6], TaskId("t3"))
-    task_4 = Task("fred", [data_source_4], print, [data_source_7], TaskId("t4"))
-    task_5 = Task("thud", [data_source_6], print, [data_source_8], TaskId("t5"))
-    pipeline_1 = Pipeline("plugh", {}, [task_4, task_2, task_1, task_3], PipelineId("p1"))
-    pipeline_2 = Pipeline("xyzzy", {}, [task_5], PipelineId("p2"))
-
-    scenario = Scenario(
-        "scenario_name",
-        [pipeline_2, pipeline_1],
-        {},
-        ScenarioId("sce_id"),
-    )
-
-    scenario_manager = ScenarioManager()
-    pipeline_manager = scenario_manager.pipeline_manager
-    task_manager = scenario_manager.task_manager
-
-    class MockTaskScheduler(TaskScheduler):
-        submit_calls = []
-
-        def submit(self, task: Task, callbacks=None):
-            self.submit_calls.append(task.id)
-            return super().submit(task, callbacks)
-
-    pipeline_manager.task_scheduler = MockTaskScheduler()
-
-    # scenario does not exists. We expect an exception to be raised
-    with pytest.raises(NonExistingScenario):
-        scenario_manager.submit(scenario.id)
-
-    # scenario does exist, but pipeline does not exist.
-    # We expect an exception to be raised
-    scenario_manager.set(scenario)
-    with pytest.raises(NonExistingPipeline):
-        scenario_manager.submit(scenario.id)
-
-    # scenario and pipeline do exist, but tasks does not exist.
-    # We expect an exception to be raised
-    pipeline_manager.set(pipeline_1)
-    pipeline_manager.set(pipeline_2)
-    with pytest.raises(NonExistingTask):
-        scenario_manager.submit(scenario.id)
-
-    # scenario, pipeline, and tasks do exist.
-    # We expect all the tasks to be submitted once,
-    # and respecting specific constraints on the order
-    task_manager.set(task_1)
-    task_manager.set(task_2)
-    task_manager.set(task_3)
-    task_manager.set(task_4)
-    task_manager.set(task_5)
-    scenario_manager.submit(scenario.id)
-    submit_calls = pipeline_manager.task_scheduler.submit_calls
-    assert len(submit_calls) == 5
-    assert set(submit_calls) == {task_1.id, task_2.id, task_4.id, task_3.id, task_5.id}
-    assert submit_calls.index(task_2.id) < submit_calls.index(task_3.id)
-    assert submit_calls.index(task_1.id) < submit_calls.index(task_3.id)
-    assert submit_calls.index(task_1.id) < submit_calls.index(task_2.id)
-    assert submit_calls.index(task_1.id) < submit_calls.index(task_4.id)
->>>>>>> 85721f38
+        scenario_manager.compare(scenario_1, scenario_2, ds_config_name="abc")