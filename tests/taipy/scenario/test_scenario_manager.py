--- conflicted
+++ resolved
@@ -6,14 +6,10 @@
 from taipy.common.alias import PipelineId, ScenarioId, TaskId
 from taipy.common.frequency import Frequency
 from taipy.config.config import Config
-<<<<<<< HEAD
-from taipy.cycle.manager.cycle_manager import CycleManager
-from taipy.data import InMemoryDataNode, Scope
-from taipy.data.manager.data_manager import DataManager
-=======
+from taipy.cycle.cycle_manager import CycleManager
+from taipy.data.data_manager import DataManager
 from taipy.data.in_memory import InMemoryDataNode
 from taipy.data.scope import Scope
->>>>>>> bcfc25ad
 from taipy.exceptions import NonExistingTask
 from taipy.exceptions.pipeline import NonExistingPipeline
 from taipy.exceptions.scenario import (
@@ -24,24 +20,15 @@
     NonExistingScenario,
     NonExistingScenarioConfig,
 )
-<<<<<<< HEAD
 from taipy.job.job_manager import JobManager
-from taipy.pipeline import Pipeline, PipelineManager
-from taipy.scenario.manager import ScenarioManager
-=======
 from taipy.pipeline.pipeline import Pipeline
 from taipy.pipeline.pipeline_manager import PipelineManager
->>>>>>> bcfc25ad
 from taipy.scenario.scenario import Scenario
 from taipy.scenario.scenario_manager import ScenarioManager
 from taipy.scheduler.scheduler import Scheduler
-<<<<<<< HEAD
 from taipy.scheduler.scheduler_factory import SchedulerFactory
-from taipy.task import Task
-from taipy.task.manager.task_manager import TaskManager
-=======
 from taipy.task.task import Task
->>>>>>> bcfc25ad
+from taipy.task.task_manager import TaskManager
 from tests.taipy.utils.NotifyMock import NotifyMock
 
 
@@ -635,34 +622,19 @@
     scenario_2 = ScenarioManager.create(scenario_config)
 
     with pytest.raises(InsufficientScenarioToCompare):
-<<<<<<< HEAD
-        ScenarioManager.compare(scenario_1, ds_config_name="bar")
+        ScenarioManager.compare(scenario_1, data_node_config_name="bar")
 
     scenario_3 = Scenario("awesome_scenario_config", [], {})
     with pytest.raises(DifferentScenarioConfigs):
-        ScenarioManager.compare(scenario_1, scenario_3, ds_config_name="bar")
-=======
-        scenario_manager.compare(scenario_1, data_node_config_name="bar")
-
-    scenario_3 = Scenario("awesome_scenario_config", [], {})
-    with pytest.raises(DifferentScenarioConfigs):
-        scenario_manager.compare(scenario_1, scenario_3, data_node_config_name="bar")
->>>>>>> bcfc25ad
+        ScenarioManager.compare(scenario_1, scenario_3, data_node_config_name="bar")
 
     ScenarioManager.submit(scenario_1.id)
     ScenarioManager.submit(scenario_2.id)
 
-<<<<<<< HEAD
-    bar_comparison = ScenarioManager.compare(scenario_1, scenario_2, ds_config_name="bar")["bar"]
+    bar_comparison = ScenarioManager.compare(scenario_1, scenario_2, data_node_config_name="bar")["bar"]
     assert bar_comparison["subtraction"] == 0
 
-    foo_comparison = ScenarioManager.compare(scenario_1, scenario_2, ds_config_name="foo")["foo"]
-=======
-    bar_comparison = scenario_manager.compare(scenario_1, scenario_2, data_node_config_name="bar")["bar"]
-    assert bar_comparison["subtraction"] == 0
-
-    foo_comparison = scenario_manager.compare(scenario_1, scenario_2, data_node_config_name="foo")["foo"]
->>>>>>> bcfc25ad
+    foo_comparison = ScenarioManager.compare(scenario_1, scenario_2, data_node_config_name="foo")["foo"]
     assert len(foo_comparison.keys()) == 2
     assert foo_comparison["addition"] == 2
     assert foo_comparison["subtraction"] == 0
@@ -673,8 +645,4 @@
         ScenarioManager.compare(scenario_3, scenario_3)
 
     with pytest.raises(NonExistingComparator):
-<<<<<<< HEAD
-        ScenarioManager.compare(scenario_1, scenario_2, ds_config_name="abc")
-=======
-        scenario_manager.compare(scenario_1, scenario_2, data_node_config_name="abc")
->>>>>>> bcfc25ad
+        ScenarioManager.compare(scenario_1, scenario_2, data_node_config_name="abc")