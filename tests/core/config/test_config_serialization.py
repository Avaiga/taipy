# Copyright 2023 Avaiga Private Limited
#
# Licensed under the Apache License, Version 2.0 (the "License"); you may not use this file except in compliance with
# the License. You may obtain a copy of the License at
#
#        http://www.apache.org/licenses/LICENSE-2.0
#
# Unless required by applicable law or agreed to in writing, software distributed under the License is distributed on
# an "AS IS" BASIS, WITHOUT WARRANTIES OR CONDITIONS OF ANY KIND, either express or implied. See the License for the
# specific language governing permissions and limitations under the License.

import datetime
import json

from src.taipy.core.config import DataNodeConfig, JobConfig, MigrationConfig, PipelineConfig, ScenarioConfig, TaskConfig
from taipy.config import Config
from taipy.config._serializer._json_serializer import _JsonSerializer
from taipy.config.common.frequency import Frequency
from taipy.config.common.scope import Scope
from tests.core.utils.named_temporary_file import NamedTemporaryFile


def multiply(a):
    return a * 2


def migrate_csv_path(dn):
    dn.path = "foo.csv"


def compare_function(*data_node_results):
    comparison_result = {}
    current_result_index = 0
    for current_result in data_node_results:
        comparison_result[current_result_index] = {}
        next_result_index = 0
        for next_result in data_node_results:
            print(f"comparing result {current_result_index} with result {next_result_index}")
            comparison_result[current_result_index][next_result_index] = next_result - current_result
            next_result_index += 1
        current_result_index += 1
    return comparison_result


class CustomClass:
    a = None
    b = None


class CustomEncoder(json.JSONEncoder):
    def default(self, o):
        if isinstance(o, datetime):
            result = {"__type__": "Datetime", "__value__": o.isoformat()}
        else:
            result = json.JSONEncoder.default(self, o)
        return result


class CustomDecoder(json.JSONDecoder):
    def __init__(self, *args, **kwargs):
        json.JSONDecoder.__init__(self, object_hook=self.object_hook, *args, **kwargs)

    def object_hook(self, source):
        if source.get("__type__") == "Datetime":
            return datetime.fromisoformat(source.get("__value__"))
        else:
            return source


def config_test_scenario():
    test_csv_dn_cfg = Config.configure_csv_data_node(
        id="test_csv_dn",
        path="./test.csv",
        exposed_type=CustomClass,
        scope=Scope.GLOBAL,
    )

    test_json_dn_cfg = Config.configure_json_data_node(
        id="test_json_dn",
        default_path="./test.json",
        encoder=CustomEncoder,
        decoder=CustomDecoder,
    )

    test_task_cfg = Config.configure_task(
        id="test_task", input=test_csv_dn_cfg, function=multiply, output=test_json_dn_cfg
    )

    test_pipeline_cfg = Config.configure_pipeline(id="test_pipeline", task_configs=[test_task_cfg])

    test_scenario_cfg = Config.configure_scenario(
        id="test_scenario",
        pipeline_configs=[test_pipeline_cfg],
        comparators={test_json_dn_cfg.id: compare_function},
        frequency=Frequency.DAILY,
    )

    Config.add_migration_function("1.0", test_csv_dn_cfg, migrate_csv_path)

    return test_scenario_cfg


def test_read_write_toml_configuration_file():
    expected_toml_config = """
[TAIPY]
root_folder = "./taipy/"
storage_folder = ".data/"
clean_entities_enabled = "True:bool"
repository_type = "filesystem"

[JOB]
mode = "development"
max_nb_of_workers = "1:int"

[core]
mode = "development"
version_number = ""
taipy_force = "False:bool"
clean_entities = "False:bool"

[DATA_NODE.default]
storage_type = "pickle"
scope = "SCENARIO:SCOPE"

[DATA_NODE.test_csv_dn]
storage_type = "csv"
scope = "GLOBAL:SCOPE"
path = "./test.csv"
exposed_type = "tests.core.config.test_config_serialization.CustomClass:class"
has_header = "True:bool"

[DATA_NODE.test_json_dn]
storage_type = "json"
scope = "SCENARIO:SCOPE"
default_path = "./test.json"
encoder = "tests.core.config.test_config_serialization.CustomEncoder:class"
decoder = "tests.core.config.test_config_serialization.CustomDecoder:class"

[TASK.default]
inputs = []
outputs = []
skippable = "False:bool"

[TASK.test_task]
inputs = [ "test_csv_dn:SECTION",]
function = "tests.core.config.test_config_serialization.multiply:function"
outputs = [ "test_json_dn:SECTION",]
skippable = "False:bool"

[PIPELINE.default]
tasks = []

[PIPELINE.test_pipeline]
tasks = [ "test_task:SECTION",]

[SCENARIO.default]
pipelines = []

[SCENARIO.test_scenario]
pipelines = [ "test_pipeline:SECTION",]
frequency = "DAILY:FREQUENCY"

[VERSION_MIGRATION.migration_fcts."1.0"]
test_csv_dn = "tests.core.config.test_config_serialization.migrate_csv_path:function"

[SCENARIO.default.comparators]

[SCENARIO.test_scenario.comparators]
test_json_dn = [ "tests.core.config.test_config_serialization.compare_function:function",]
    """.strip()

    Config.configure_global_app(clean_entities_enabled=True)
    config_test_scenario()

    tf = NamedTemporaryFile()
    Config.backup(tf.filename)
    actual_config = tf.read().strip()
    assert actual_config == expected_toml_config

    Config.load(tf.filename)
    tf2 = NamedTemporaryFile()
    Config.backup(tf2.filename)

    actual_config_2 = tf2.read().strip()
    assert actual_config_2 == expected_toml_config

    assert Config.unique_sections is not None
    assert len(Config.unique_sections) == 2

    assert Config.unique_sections[JobConfig.name].mode == "development"
    assert Config.unique_sections[JobConfig.name].max_nb_of_workers == 1

    assert Config.unique_sections[MigrationConfig.name].migration_fcts["1.0"] == {"test_csv_dn": migrate_csv_path}

    assert Config.sections is not None
    assert len(Config.sections) == 4

    assert Config.sections[DataNodeConfig.name] is not None
    assert len(Config.sections[DataNodeConfig.name]) == 3
    assert Config.sections[DataNodeConfig.name]["default"] is not None
    assert Config.sections[DataNodeConfig.name]["default"].storage_type == "pickle"
    assert Config.sections[DataNodeConfig.name]["default"].scope == Scope.SCENARIO
    assert Config.sections[DataNodeConfig.name]["test_csv_dn"].storage_type == "csv"
    assert Config.sections[DataNodeConfig.name]["test_csv_dn"].scope == Scope.GLOBAL
    assert Config.sections[DataNodeConfig.name]["test_csv_dn"].has_header is True
    assert Config.sections[DataNodeConfig.name]["test_csv_dn"].path == "./test.csv"
    assert Config.sections[DataNodeConfig.name]["test_csv_dn"].exposed_type == CustomClass
    assert Config.sections[DataNodeConfig.name]["test_json_dn"].storage_type == "json"
    assert Config.sections[DataNodeConfig.name]["test_json_dn"].scope == Scope.SCENARIO
    assert Config.sections[DataNodeConfig.name]["test_json_dn"].default_path == "./test.json"
    assert Config.sections[DataNodeConfig.name]["test_json_dn"].encoder == CustomEncoder
    assert Config.sections[DataNodeConfig.name]["test_json_dn"].decoder == CustomDecoder

    assert Config.sections[TaskConfig.name] is not None
    assert len(Config.sections[TaskConfig.name]) == 2
    assert Config.sections[TaskConfig.name]["default"] is not None
    assert Config.sections[TaskConfig.name]["default"].inputs == []
    assert Config.sections[TaskConfig.name]["default"].outputs == []
    assert Config.sections[TaskConfig.name]["default"].function is None
    assert not Config.sections[TaskConfig.name]["default"].skippable
    assert [inp.id for inp in Config.sections[TaskConfig.name]["test_task"].inputs] == [
        Config.sections[DataNodeConfig.name]["test_csv_dn"].id
    ]
    assert [outp.id for outp in Config.sections[TaskConfig.name]["test_task"].outputs] == [
        Config.sections[DataNodeConfig.name]["test_json_dn"].id
    ]
    assert Config.sections[TaskConfig.name]["test_task"].function == multiply
    assert Config.sections[TaskConfig.name]["test_task"].function == multiply

    assert Config.sections[PipelineConfig.name] is not None
    assert len(Config.sections[PipelineConfig.name]) == 2
    assert Config.sections[PipelineConfig.name]["default"] is not None
    assert Config.sections[PipelineConfig.name]["default"].tasks == []
    assert [task.id for task in Config.sections[PipelineConfig.name]["test_pipeline"].tasks] == [
        Config.sections[TaskConfig.name]["test_task"].id
    ]

    assert Config.sections[ScenarioConfig.name] is not None
    assert len(Config.sections[ScenarioConfig.name]) == 2
    assert Config.sections[ScenarioConfig.name]["default"] is not None
    assert Config.sections[ScenarioConfig.name]["default"].pipelines == []
    assert len(Config.sections[ScenarioConfig.name]["default"].comparators) == 0
    assert [pipeline.id for pipeline in Config.sections[ScenarioConfig.name]["test_scenario"].pipelines] == [
        Config.sections[PipelineConfig.name]["test_pipeline"].id
    ]
    assert dict(Config.sections[ScenarioConfig.name]["test_scenario"].comparators) == {
        "test_json_dn": [compare_function]
    }


def test_read_write_json_configuration_file():
    expected_json_config = """
{
"TAIPY": {
"root_folder": "./taipy/",
"storage_folder": ".data/",
"clean_entities_enabled": "True:bool",
"repository_type": "filesystem"
},
"JOB": {
"mode": "development",
"max_nb_of_workers": "1:int"
},
<<<<<<< HEAD
"VERSION_MIGRATION": {
"migration_fcts": {
"1.0": {
"test_csv_dn": "tests.core.config.test_config_serialization.migrate_csv_path:function"
}
}
=======
"core": {
"mode": "development",
"version_number": "",
"taipy_force": "False:bool",
"clean_entities": "False:bool"
>>>>>>> 14c22e6a
},
"DATA_NODE": {
"default": {
"storage_type": "pickle",
"scope": "SCENARIO:SCOPE"
},
"test_csv_dn": {
"storage_type": "csv",
"scope": "GLOBAL:SCOPE",
"path": "./test.csv",
"exposed_type": "tests.core.config.test_config_serialization.CustomClass:class",
"has_header": "True:bool"
},
"test_json_dn": {
"storage_type": "json",
"scope": "SCENARIO:SCOPE",
"default_path": "./test.json",
"encoder": "tests.core.config.test_config_serialization.CustomEncoder:class",
"decoder": "tests.core.config.test_config_serialization.CustomDecoder:class"
}
},
"TASK": {
"default": {
"inputs": [],
"function": null,
"outputs": [],
"skippable": "False:bool"
},
"test_task": {
"inputs": [
"test_csv_dn:SECTION"
],
"function": "tests.core.config.test_config_serialization.multiply:function",
"outputs": [
"test_json_dn:SECTION"
],
"skippable": "False:bool"
}
},
"PIPELINE": {
"default": {
"tasks": []
},
"test_pipeline": {
"tasks": [
"test_task:SECTION"
]
}
},
"SCENARIO": {
"default": {
"comparators": {},
"pipelines": [],
"frequency": null
},
"test_scenario": {
"comparators": {
"test_json_dn": [
"tests.core.config.test_config_serialization.compare_function:function"
]
},
"pipelines": [
"test_pipeline:SECTION"
],
"frequency": "DAILY:FREQUENCY"
}
}
}
    """.strip()

    Config._serializer = _JsonSerializer()
    Config.configure_global_app(clean_entities_enabled=True)
    config_test_scenario()

    tf = NamedTemporaryFile()
    Config.backup(tf.filename)
    actual_config = tf.read().strip()
    assert actual_config == expected_json_config

    Config.load(tf.filename)
    tf2 = NamedTemporaryFile()
    Config.backup(tf2.filename)

    actual_config_2 = tf2.read().strip()
    assert actual_config_2 == expected_json_config

    assert Config.unique_sections is not None
    assert len(Config.unique_sections) == 2

    assert Config.unique_sections[JobConfig.name].mode == "development"
    assert Config.unique_sections[JobConfig.name].max_nb_of_workers == 1

    assert Config.unique_sections[MigrationConfig.name].migration_fcts["1.0"] == {"test_csv_dn": migrate_csv_path}

    assert Config.sections is not None
    assert len(Config.sections) == 4

    assert Config.sections[DataNodeConfig.name] is not None
    assert len(Config.sections[DataNodeConfig.name]) == 3
    assert Config.sections[DataNodeConfig.name]["default"] is not None
    assert Config.sections[DataNodeConfig.name]["default"].storage_type == "pickle"
    assert Config.sections[DataNodeConfig.name]["default"].scope == Scope.SCENARIO
    assert Config.sections[DataNodeConfig.name]["test_csv_dn"].storage_type == "csv"
    assert Config.sections[DataNodeConfig.name]["test_csv_dn"].scope == Scope.GLOBAL
    assert Config.sections[DataNodeConfig.name]["test_csv_dn"].has_header is True
    assert Config.sections[DataNodeConfig.name]["test_csv_dn"].path == "./test.csv"
    assert Config.sections[DataNodeConfig.name]["test_csv_dn"].exposed_type == CustomClass
    assert Config.sections[DataNodeConfig.name]["test_json_dn"].storage_type == "json"
    assert Config.sections[DataNodeConfig.name]["test_json_dn"].scope == Scope.SCENARIO
    assert Config.sections[DataNodeConfig.name]["test_json_dn"].default_path == "./test.json"
    assert Config.sections[DataNodeConfig.name]["test_json_dn"].encoder == CustomEncoder
    assert Config.sections[DataNodeConfig.name]["test_json_dn"].decoder == CustomDecoder

    assert Config.sections[TaskConfig.name] is not None
    assert len(Config.sections[TaskConfig.name]) == 2
    assert Config.sections[TaskConfig.name]["default"] is not None
    assert Config.sections[TaskConfig.name]["default"].inputs == []
    assert Config.sections[TaskConfig.name]["default"].outputs == []
    assert Config.sections[TaskConfig.name]["default"].function is None
    assert [inp.id for inp in Config.sections[TaskConfig.name]["test_task"].inputs] == [
        Config.sections[DataNodeConfig.name]["test_csv_dn"].id
    ]
    assert [outp.id for outp in Config.sections[TaskConfig.name]["test_task"].outputs] == [
        Config.sections[DataNodeConfig.name]["test_json_dn"].id
    ]
    assert Config.sections[TaskConfig.name]["test_task"].function == multiply

    assert Config.sections[PipelineConfig.name] is not None
    assert len(Config.sections[PipelineConfig.name]) == 2
    assert Config.sections[PipelineConfig.name]["default"] is not None
    assert Config.sections[PipelineConfig.name]["default"].tasks == []
    assert [task.id for task in Config.sections[PipelineConfig.name]["test_pipeline"].tasks] == [
        Config.sections[TaskConfig.name]["test_task"].id
    ]

    assert Config.sections[ScenarioConfig.name] is not None
    assert len(Config.sections[ScenarioConfig.name]) == 2
    assert Config.sections[ScenarioConfig.name]["default"] is not None
    assert Config.sections[ScenarioConfig.name]["default"].pipelines == []
    assert len(Config.sections[ScenarioConfig.name]["default"].comparators) == 0
    assert [pipeline.id for pipeline in Config.sections[ScenarioConfig.name]["test_scenario"].pipelines] == [
        Config.sections[PipelineConfig.name]["test_pipeline"].id
    ]
    assert dict(Config.sections[ScenarioConfig.name]["test_scenario"].comparators) == {
        "test_json_dn": [compare_function]
    }<|MERGE_RESOLUTION|>--- conflicted
+++ resolved
@@ -185,7 +185,7 @@
     assert actual_config_2 == expected_toml_config
 
     assert Config.unique_sections is not None
-    assert len(Config.unique_sections) == 2
+    assert len(Config.unique_sections) == 3
 
     assert Config.unique_sections[JobConfig.name].mode == "development"
     assert Config.unique_sections[JobConfig.name].max_nb_of_workers == 1
@@ -261,20 +261,18 @@
 "mode": "development",
 "max_nb_of_workers": "1:int"
 },
-<<<<<<< HEAD
-"VERSION_MIGRATION": {
-"migration_fcts": {
-"1.0": {
-"test_csv_dn": "tests.core.config.test_config_serialization.migrate_csv_path:function"
-}
-}
-=======
 "core": {
 "mode": "development",
 "version_number": "",
 "taipy_force": "False:bool",
 "clean_entities": "False:bool"
->>>>>>> 14c22e6a
+},
+"VERSION_MIGRATION": {
+"migration_fcts": {
+"1.0": {
+"test_csv_dn": "tests.core.config.test_config_serialization.migrate_csv_path:function"
+}
+}
 },
 "DATA_NODE": {
 "default": {
@@ -362,7 +360,7 @@
     assert actual_config_2 == expected_json_config
 
     assert Config.unique_sections is not None
-    assert len(Config.unique_sections) == 2
+    assert len(Config.unique_sections) == 3
 
     assert Config.unique_sections[JobConfig.name].mode == "development"
     assert Config.unique_sections[JobConfig.name].max_nb_of_workers == 1
