--- conflicted
+++ resolved
@@ -137,8 +137,7 @@
         )
         assert dn2_cfg_v2.scope == Scope.SCENARIO
         t1_cfg_v2 = Config.configure_task("t1", print, dn1_cfg_v2, dn2_cfg_v2, description="t1 description")
-<<<<<<< HEAD
-        Config.configure_default_scenario([], [], Frequency.QUARTERLY, owner="Michel Platini")
+        Config.set_default_scenario_configuration([], [], Frequency.QUARTERLY, owner="Michel Platini")
         Config.configure_scenario(
             "s1",
             task_configs=[t1_cfg_v2],
@@ -146,11 +145,6 @@
             frequency=Frequency.QUARTERLY,
             owner="Raymond Kopa",
         )
-=======
-        p1_cfg_v2 = Config.configure_pipeline("p1", t1_cfg_v2, cron="daily")
-        Config.set_default_scenario_configuration([], Frequency.QUARTERLY, owner="Michel Platini")
-        Config.configure_scenario("s1", p1_cfg_v2, frequency=Frequency.QUARTERLY, owner="Raymond Kopa")
->>>>>>> b81799bc
         Config.backup(tf.filename)
         actual_config = tf.read().strip()  # problem here
 
