# Copyright 2023 Avaiga Private Limited
#
# Licensed under the Apache License, Version 2.0 (the "License"); you may not use this file except in compliance with
# the License. You may obtain a copy of the License at
#
#        http://www.apache.org/licenses/LICENSE-2.0
#
# Unless required by applicable law or agreed to in writing, software distributed under the License is distributed on
# an "AS IS" BASIS, WITHOUT WARRANTIES OR CONDITIONS OF ANY KIND, either express or implied. See the License for the
# specific language governing permissions and limitations under the License.
import os
from datetime import datetime, timedelta
from time import sleep
from unittest import mock

import pytest

import src.taipy.core as tp
from src.taipy.core._orchestrator._orchestrator_factory import _OrchestratorFactory
from src.taipy.core.config.job_config import JobConfig
from src.taipy.core.data._data_manager import _DataManager
from src.taipy.core.data._filter import _FilterDataNode
from src.taipy.core.data.data_node import DataNode
from src.taipy.core.data.data_node_id import DataNodeId
from src.taipy.core.data.in_memory import InMemoryDataNode
from src.taipy.core.data.operator import JoinOperator, Operator
from src.taipy.core.exceptions.exceptions import NoData
from src.taipy.core.job.job_id import JobId
from taipy.config import Config
from taipy.config.common.scope import Scope
from taipy.config.exceptions.exceptions import InvalidConfigurationId


class FakeDataNode(InMemoryDataNode):
    read_has_been_called = 0
    write_has_been_called = 0

    def __init__(self, config_id, **kwargs):
        scope = kwargs.pop("scope", Scope.SCENARIO)
        super().__init__(config_id=config_id, scope=scope, **kwargs)

    def _read(self, query=None):
        self.read_has_been_called += 1

    def _write(self, data):
        self.write_has_been_called += 1

    @classmethod
    def storage_type(cls) -> str:
        return "fake_inmemory"

    write = DataNode.write  # Make sure that the writing behavior comes from DataNode


class FakeDataframeDataNode(DataNode):
    COLUMN_NAME_1 = "a"
    COLUMN_NAME_2 = "b"

    def __init__(self, config_id, default_data_frame, **kwargs):
        super().__init__(config_id, **kwargs)
        self.data = default_data_frame

    def _read(self):
        return self.data

    @classmethod
    def storage_type(cls) -> str:
        return "fake_df_dn"


class FakeListDataNode(DataNode):
    class Row:
        def __init__(self, value):
            self.value = value

    def __init__(self, config_id, **kwargs):
        super().__init__(config_id, **kwargs)
        self.data = [self.Row(i) for i in range(10)]

    def _read(self):
        return self.data

    @classmethod
    def storage_type(cls) -> str:
        return "fake_list_dn"


def funct_a_b(input: str):
    print("task_a_b")
    return "B"


def funct_b_c(input: str):
    print("task_b_c")
    return "C"


def funct_b_d(input: str):
    print("task_b_d")
    return "D"


class TestDataNode:
    def test_create_with_default_values(self):
        dn = DataNode("foo_bar")
        assert dn.config_id == "foo_bar"
        assert dn.scope == Scope.SCENARIO
        assert dn.id is not None
        assert dn.name is None
        assert dn.owner_id is None
        assert dn.parent_ids == set()
        assert dn.last_edition_date is None
        assert dn.job_ids == []
        assert not dn.is_ready_for_reading
        assert len(dn.properties) == 0

    def test_create(self):
        a_date = datetime.now()
        dn = DataNode(
            "foo_bar",
            Scope.SCENARIO,
            DataNodeId("an_id"),
            "a name",
            "a_scenario_id",
            {"a_parent_id"},
            a_date,
            [dict(job_id="a_job_id")],
            edit_in_progress=False,
            prop="erty",
        )
        assert dn.config_id == "foo_bar"
        assert dn.scope == Scope.SCENARIO
        assert dn.id == "an_id"
        assert dn.name == "a name"
        assert dn.owner_id == "a_scenario_id"
        assert dn.parent_ids == {"a_parent_id"}
        assert dn.last_edition_date == a_date
        assert dn.job_ids == ["a_job_id"]
        assert dn.is_ready_for_reading
        assert len(dn.properties) == 1
        assert dn.properties["prop"] == "erty"

        with pytest.raises(InvalidConfigurationId):
            DataNode("foo bar")

    def test_read_write(self):
        dn = FakeDataNode("foo_bar")
        with pytest.raises(NoData):
            assert dn.read() is None
            dn.read_or_raise()
        assert dn.write_has_been_called == 0
        assert dn.read_has_been_called == 0
        assert not dn.is_ready_for_reading
        assert dn.last_edition_date is None
        assert dn.job_ids == []
        assert dn.edits == []

        dn.write("Any data")
        assert dn.write_has_been_called == 1
        assert dn.read_has_been_called == 0
        assert dn.last_edition_date is not None
        first_edition = dn.last_edition_date
        assert dn.is_ready_for_reading
        assert dn.job_ids == []
        assert len(dn.edits) == 1
        assert dn.get_last_edit()["timestamp"] == dn.last_edit_date

        sleep(0.1)

        dn.write("Any other data", job_id := JobId("a_job_id"))
        assert dn.write_has_been_called == 2
        assert dn.read_has_been_called == 0
        second_edition = dn.last_edition_date
        assert first_edition < second_edition
        assert dn.is_ready_for_reading
        assert dn.job_ids == [job_id]
        assert len(dn.edits) == 2
        assert dn.get_last_edit()["timestamp"] == dn.last_edit_date

        dn.read()
        assert dn.write_has_been_called == 2
        assert dn.read_has_been_called == 1
        second_edition = dn.last_edition_date
        assert first_edition < second_edition
        assert dn.is_ready_for_reading
        assert dn.job_ids == [job_id]

    def test_ready_for_reading(self):
        dn = InMemoryDataNode("foo_bar", Scope.CYCLE)
        assert dn.last_edit_date is None
        assert not dn.is_ready_for_reading
        assert dn.job_ids == []

        dn.lock_edit()
        assert dn.last_edit_date is None
        assert not dn.is_ready_for_reading
        assert dn.job_ids == []

        dn.unlock_edit(datetime.now(), JobId("a_job_id"))
        assert dn.last_edit_date is None
        assert not dn.is_ready_for_reading
        assert dn.job_ids == []

        dn.lock_edit()
        assert dn.last_edit_date is None
        assert not dn.is_ready_for_reading
        assert dn.job_ids == []

        dn.write("toto", job_id := JobId("a_job_id"))
        assert dn.last_edit_date is not None
        assert dn.is_ready_for_reading
        assert dn.job_ids == [job_id]

    def test_is_up_to_date_no_validity_period(self):
        # Test Never been writen
        dn = InMemoryDataNode("foo", Scope.SCENARIO, DataNodeId("id"), "name", "owner_id")
        assert not dn.is_up_to_date

        # test has been writen
        dn.write("My data")
        assert dn.is_up_to_date

    def test_is_up_to_date_with_30_min_validity_period(self):
        # Test Never been writen
        dn = InMemoryDataNode(
            "foo", Scope.SCENARIO, DataNodeId("id"), "name", "owner_id", validity_period=timedelta(minutes=30)
        )
        assert dn.is_up_to_date is False

        # Has been writen less than 30 minutes ago
        dn.write("My data")
        assert dn.is_up_to_date is True

        # Has been writen more than 30 minutes ago
        dn.last_edit_date = datetime.now() + timedelta(days=-1)
        assert dn.is_up_to_date is False

    def test_is_up_to_date_with_5_days_validity_period(self):
        # Test Never been writen
        dn = InMemoryDataNode("foo", Scope.SCENARIO, validity_period=timedelta(days=5))
        assert dn.is_up_to_date is False

        # Has been writen less than 30 minutes ago
        dn.write("My data")
        assert dn.is_up_to_date is True

        # Has been writen more than 30 minutes ago
        dn._last_edit_date = datetime.now() - timedelta(days=6)
        _DataManager()._set(dn)
        assert dn.is_up_to_date is False

    def test_do_not_recompute_data_node_up_to_date_but_continue_pipeline_execution(self):
        Config.configure_job_executions(mode=JobConfig._DEVELOPMENT_MODE)

        a = Config.configure_data_node("A", "pickle", default_data="A")
        b = Config.configure_data_node("B", "pickle")
        c = Config.configure_data_node("C", "pickle")
        d = Config.configure_data_node("D", "pickle")

        task_a_b = Config.configure_task("task_a_b", funct_a_b, input=a, output=b, skippable=True)
        task_b_c = Config.configure_task("task_b_c", funct_b_c, input=b, output=c)
        task_b_d = Config.configure_task("task_b_d", funct_b_d, input=b, output=d)
        pipeline_c = Config.configure_pipeline("pipeline_c", [task_a_b, task_b_c])
        pipeline_d = Config.configure_pipeline("pipeline_d", [task_a_b, task_b_d])
        scenario_cfg = Config.configure_scenario("scenario", [pipeline_c, pipeline_d])

        _OrchestratorFactory._build_dispatcher()

        scenario = tp.create_scenario(scenario_cfg)
        scenario.submit()
        assert scenario.A.read() == "A"
        assert scenario.B.read() == "B"
        assert scenario.C.read() == "C"
        assert scenario.D.read() == "D"

        assert len(tp.get_jobs()) == 4
        jobs_and_status = [(job.task.config_id, job.status) for job in tp.get_jobs()]
        assert ("task_a_b", tp.Status.COMPLETED) in jobs_and_status
        assert ("task_a_b", tp.Status.SKIPPED) in jobs_and_status
        assert ("task_b_c", tp.Status.COMPLETED) in jobs_and_status
        assert ("task_b_d", tp.Status.COMPLETED) in jobs_and_status

    def test_pandas_filter(self, default_data_frame):
        df_dn = FakeDataframeDataNode("fake_dataframe_dn", default_data_frame)
        COLUMN_NAME_1 = "a"
        COLUMN_NAME_2 = "b"
        assert isinstance(df_dn[COLUMN_NAME_1], _FilterDataNode)
        assert isinstance(df_dn[[COLUMN_NAME_1, COLUMN_NAME_2]], _FilterDataNode)

    def test_filter(self, default_data_frame):
        dn = FakeDataNode("fake_dn")
        dn.write("Any data")

        assert NotImplementedError == dn.filter((("any", 0, Operator.EQUAL)), JoinOperator.OR)
        assert NotImplementedError == dn.filter((("any", 0, Operator.NOT_EQUAL)), JoinOperator.OR)
        assert NotImplementedError == dn.filter((("any", 0, Operator.LESS_THAN)), JoinOperator.AND)
        assert NotImplementedError == dn.filter((("any", 0, Operator.LESS_OR_EQUAL)), JoinOperator.AND)
        assert NotImplementedError == dn.filter((("any", 0, Operator.GREATER_THAN)))
        assert NotImplementedError == dn.filter(("any", 0, Operator.GREATER_OR_EQUAL))

        df_dn = FakeDataframeDataNode("fake_dataframe_dn", default_data_frame)

        COLUMN_NAME_1 = "a"
        COLUMN_NAME_2 = "b"
        assert len(df_dn.filter((COLUMN_NAME_1, 1, Operator.EQUAL))) == len(
            default_data_frame[default_data_frame[COLUMN_NAME_1] == 1]
        )
        assert len(df_dn.filter((COLUMN_NAME_1, 1, Operator.NOT_EQUAL))) == len(
            default_data_frame[default_data_frame[COLUMN_NAME_1] != 1]
        )
        assert len(df_dn.filter([(COLUMN_NAME_1, 1, Operator.EQUAL)])) == len(
            default_data_frame[default_data_frame[COLUMN_NAME_1] == 1]
        )
        assert len(df_dn.filter([(COLUMN_NAME_1, 1, Operator.NOT_EQUAL)])) == len(
            default_data_frame[default_data_frame[COLUMN_NAME_1] != 1]
        )
        assert len(df_dn.filter([(COLUMN_NAME_1, 1, Operator.LESS_THAN)])) == len(
            default_data_frame[default_data_frame[COLUMN_NAME_1] < 1]
        )
        assert len(df_dn.filter([(COLUMN_NAME_1, 1, Operator.LESS_OR_EQUAL)])) == len(
            default_data_frame[default_data_frame[COLUMN_NAME_1] <= 1]
        )
        assert len(df_dn.filter([(COLUMN_NAME_1, 1, Operator.GREATER_THAN)])) == len(
            default_data_frame[default_data_frame[COLUMN_NAME_1] > 1]
        )
        assert len(df_dn.filter([(COLUMN_NAME_1, 1, Operator.GREATER_OR_EQUAL)])) == len(
            default_data_frame[default_data_frame[COLUMN_NAME_1] >= 1]
        )
        assert len(df_dn.filter([(COLUMN_NAME_1, -1000, Operator.LESS_OR_EQUAL)])) == 0
        assert len(df_dn.filter([(COLUMN_NAME_1, 1000, Operator.GREATER_OR_EQUAL)])) == 0
        assert len(df_dn.filter([(COLUMN_NAME_1, 4, Operator.EQUAL), (COLUMN_NAME_1, 5, Operator.EQUAL)])) == len(
            default_data_frame[(default_data_frame[COLUMN_NAME_1] == 4) & (default_data_frame[COLUMN_NAME_1] == 5)]
        )
        assert len(
            df_dn.filter([(COLUMN_NAME_1, 4, Operator.EQUAL), (COLUMN_NAME_2, 5, Operator.EQUAL)], JoinOperator.OR)
        ) == len(
            default_data_frame[(default_data_frame[COLUMN_NAME_1] == 4) | (default_data_frame[COLUMN_NAME_2] == 5)]
        )
        assert len(
            df_dn.filter(
                [(COLUMN_NAME_1, 1, Operator.GREATER_THAN), (COLUMN_NAME_2, 3, Operator.GREATER_THAN)], JoinOperator.AND
            )
        ) == len(default_data_frame[(default_data_frame[COLUMN_NAME_1] > 1) & (default_data_frame[COLUMN_NAME_2] > 3)])
        assert len(
            df_dn.filter(
                [(COLUMN_NAME_1, 2, Operator.GREATER_THAN), (COLUMN_NAME_1, 3, Operator.GREATER_THAN)], JoinOperator.OR
            )
        ) == len(default_data_frame[(default_data_frame[COLUMN_NAME_1] > 2) | (default_data_frame[COLUMN_NAME_1] > 3)])
        assert len(
            df_dn.filter(
                [(COLUMN_NAME_1, 10, Operator.GREATER_THAN), (COLUMN_NAME_1, -10, Operator.LESS_THAN)], JoinOperator.AND
            )
        ) == len(
            default_data_frame[(default_data_frame[COLUMN_NAME_1] > 10) | (default_data_frame[COLUMN_NAME_1] < -10)]
        )
        assert len(
            df_dn.filter(
                [(COLUMN_NAME_1, 10, Operator.GREATER_THAN), (COLUMN_NAME_1, -10, Operator.LESS_THAN)], JoinOperator.OR
            )
        ) == len(
            default_data_frame[(default_data_frame[COLUMN_NAME_1] > 10) | (default_data_frame[COLUMN_NAME_1] < -10)]
        )
        list_dn = FakeListDataNode("fake_list_dn")

        KEY_NAME = "value"

        assert len(list_dn.filter((KEY_NAME, 4, Operator.EQUAL))) == 1
        assert len(list_dn.filter((KEY_NAME, 4, Operator.NOT_EQUAL))) == 9
        assert len(list_dn.filter([(KEY_NAME, 4, Operator.EQUAL)])) == 1
        assert len(list_dn.filter([(KEY_NAME, 4, Operator.NOT_EQUAL)])) == 9
        assert len(list_dn.filter([(KEY_NAME, 4, Operator.LESS_THAN)])) == 4
        assert len(list_dn.filter([(KEY_NAME, 4, Operator.LESS_OR_EQUAL)])) == 5
        assert len(list_dn.filter([(KEY_NAME, 4, Operator.GREATER_THAN)])) == 5
        assert len(list_dn.filter([(KEY_NAME, 4, Operator.GREATER_OR_EQUAL)])) == 6
        assert len(list_dn.filter([(KEY_NAME, -1000, Operator.LESS_OR_EQUAL)])) == 0
        assert len(list_dn.filter([(KEY_NAME, 1000, Operator.GREATER_OR_EQUAL)])) == 0

        assert len(list_dn.filter([(KEY_NAME, 4, Operator.EQUAL), (KEY_NAME, 5, Operator.EQUAL)])) == 0
        assert len(list_dn.filter([(KEY_NAME, 4, Operator.EQUAL), (KEY_NAME, 5, Operator.EQUAL)], JoinOperator.OR)) == 2
        assert (
            len(list_dn.filter([(KEY_NAME, 4, Operator.EQUAL), (KEY_NAME, 11, Operator.EQUAL)], JoinOperator.AND)) == 0
        )
        assert (
            len(list_dn.filter([(KEY_NAME, 4, Operator.EQUAL), (KEY_NAME, 11, Operator.EQUAL)], JoinOperator.OR)) == 1
        )

        assert (
            len(list_dn.filter([(KEY_NAME, -10, Operator.LESS_OR_EQUAL), (KEY_NAME, 11, Operator.GREATER_OR_EQUAL)]))
            == 0
        )
        assert (
            len(
                list_dn.filter(
                    [
                        (KEY_NAME, 4, Operator.GREATER_OR_EQUAL),
                        (KEY_NAME, 6, Operator.GREATER_OR_EQUAL),
                    ],
                    JoinOperator.AND,
                )
            )
            == 4
        )
        assert (
            len(
                list_dn.filter(
                    [
                        (KEY_NAME, 4, Operator.GREATER_OR_EQUAL),
                        (KEY_NAME, 6, Operator.GREATER_OR_EQUAL),
                        (KEY_NAME, 11, Operator.EQUAL),
                    ],
                    JoinOperator.AND,
                )
            )
            == 0
        )
        assert (
            len(
                list_dn.filter(
                    [
                        (KEY_NAME, 4, Operator.GREATER_OR_EQUAL),
                        (KEY_NAME, 6, Operator.GREATER_OR_EQUAL),
                        (KEY_NAME, 11, Operator.EQUAL),
                    ],
                    JoinOperator.OR,
                )
            )
            == 6
        )

    def test_data_node_update_after_writing(self):
        dn = FakeDataNode("foo")

        _DataManager._set(dn)
        assert not _DataManager._get(dn.id).is_ready_for_reading
        dn.write("Any data")

        assert dn.is_ready_for_reading
        assert _DataManager._get(dn.id).is_ready_for_reading

    def test_expiration_date_raise_if_never_write(self):
        dn = FakeDataNode("foo")

        with pytest.raises(NoData):
            dn.expiration_date

    def test_validity_null_if_never_write(self):
        dn = FakeDataNode("foo")

        assert dn.validity_period is None

    def test_auto_set_and_reload(self, current_datetime):
        dn_1 = InMemoryDataNode(
            "foo",
            scope=Scope.GLOBAL,
            id=DataNodeId("an_id"),
            name="foo",
            owner_id=None,
            parent_ids=None,
            last_edit_date=current_datetime,
            edits=[dict(job_id="a_job_id")],
            edit_in_progress=False,
            validity_period=None,
        )

        dm = _DataManager()
        dm._set(dn_1)

        dn_2 = dm._get(dn_1)

        # auto set & reload on scope attribute
        assert dn_1.scope == Scope.GLOBAL
        assert dn_2.scope == Scope.GLOBAL
        dn_1.scope = Scope.CYCLE
        assert dn_1.scope == Scope.CYCLE
        assert dn_2.scope == Scope.CYCLE
        dn_2.scope = Scope.SCENARIO
        assert dn_1.scope == Scope.SCENARIO
<<<<<<< HEAD
=======
        dn_1.scope = Scope.SCENARIO
        assert dn_1.scope == Scope.SCENARIO
>>>>>>> c9f52f53
        assert dn_2.scope == Scope.SCENARIO

        new_datetime = current_datetime + timedelta(1)
        new_datetime_1 = current_datetime + timedelta(3)

        # auto set & reload on last_edition_date attribute
        assert dn_1.last_edition_date == current_datetime
        assert dn_2.last_edition_date == current_datetime
        dn_1.last_edition_date = new_datetime_1
        assert dn_1.last_edition_date == new_datetime_1
        assert dn_2.last_edition_date == new_datetime_1
        dn_2.last_edition_date = new_datetime
        assert dn_1.last_edition_date == new_datetime
        assert dn_2.last_edition_date == new_datetime

        # auto set & reload on name attribute
        assert dn_1.name == "foo"
        assert dn_2.name == "foo"
        dn_1.name = "fed"
        assert dn_1.name == "fed"
        assert dn_2.name == "fed"
        dn_2.name = "def"
        assert dn_1.name == "def"
        assert dn_2.name == "def"

        # auto set & reload on parent_ids attribute (set() object does not have auto set yet)
        assert dn_1.parent_ids == set()
        assert dn_2.parent_ids == set()
        dn_1._parent_ids.update(["sc2"])
        _DataManager._set(dn_1)
        assert dn_1.parent_ids == {"sc2"}
        assert dn_2.parent_ids == {"sc2"}
        dn_2._parent_ids.clear()
        dn_2._parent_ids.update(["sc1"])
        _DataManager._set(dn_2)
        assert dn_1.parent_ids == {"sc1"}
        assert dn_2.parent_ids == {"sc1"}

        # auto set & reload on edition_in_progress attribute
        assert not dn_2.edition_in_progress
        assert not dn_1.edition_in_progress
        dn_1.edition_in_progress = True
        assert dn_1.edition_in_progress
        assert dn_2.edition_in_progress
        dn_2.unlock_edition()
        assert not dn_1.edition_in_progress
        assert not dn_2.edition_in_progress
        dn_1.lock_edition()
        assert dn_1.edition_in_progress
        assert dn_2.edition_in_progress

        # auto set & reload on validity_period attribute
        time_period_1 = timedelta(1)
        time_period_2 = timedelta(5)
        assert dn_1.validity_period is None
        assert dn_2.validity_period is None
        dn_1.validity_period = time_period_1
        assert dn_1.validity_period == time_period_1
        assert dn_2.validity_period == time_period_1
        dn_2.validity_period = time_period_2
        assert dn_1.validity_period == time_period_2
        assert dn_2.validity_period == time_period_2

        # auto set & reload on properties attribute
        assert dn_1.properties == {}
        assert dn_2.properties == {}
        dn_1._properties["qux"] = 4
        assert dn_1.properties["qux"] == 4
        assert dn_2.properties["qux"] == 4

        assert dn_1.properties == {"qux": 4}
        assert dn_2.properties == {"qux": 4}
        dn_2._properties["qux"] = 5
        assert dn_1.properties["qux"] == 5
        assert dn_2.properties["qux"] == 5

        dn_1.last_edition_date = new_datetime

        assert len(dn_1.job_ids) == 1
        assert len(dn_2.job_ids) == 1

        with dn_1 as dn:
            assert dn.config_id == "foo"
            assert dn.owner_id is None
            assert dn.scope == Scope.SCENARIO
            assert dn.last_edition_date == new_datetime
            assert dn.name == "def"
            assert dn.edition_in_progress
            assert dn.validity_period == time_period_2
            assert len(dn.job_ids) == 1
            assert dn._is_in_context
            assert dn.properties["qux"] == 5

            new_datetime_2 = new_datetime + timedelta(5)

            dn.scope = Scope.CYCLE
            dn.last_edition_date = new_datetime_2
            dn.name = "abc"
            dn.edition_in_progress = False
            dn.validity_period = None
            dn.properties["qux"] = 9

            assert dn.config_id == "foo"
            assert dn.owner_id is None
            assert dn.scope == Scope.SCENARIO
            assert dn.last_edition_date == new_datetime
            assert dn.name == "def"
            assert dn.edition_in_progress
            assert dn.validity_period == time_period_2
            assert len(dn.job_ids) == 1
            assert dn.properties["qux"] == 5

        assert dn_1.config_id == "foo"
        assert dn_1.owner_id is None
        assert dn_1.scope == Scope.CYCLE
        assert dn_1.last_edition_date == new_datetime_2
        assert dn_1.name == "abc"
        assert not dn_1.edition_in_progress
        assert dn_1.validity_period is None
        assert not dn_1._is_in_context
        assert len(dn_1.job_ids) == 1
        assert dn_1.properties["qux"] == 9

    def test_get_parents(self, data_node):
        with mock.patch("src.taipy.core.get_parents") as mck:
            data_node.get_parents()
            mck.assert_called_once_with(data_node)

    def test_unlock_edition_deprecated(self):
        dn = FakeDataNode("foo")

        with pytest.warns(DeprecationWarning):
            with mock.patch("src.taipy.core.data.data_node.DataNode.unlock_edit") as unlock_edit:
                dn.unlock_edition(datetime.now(), None)
                unlock_edit.assert_called_once_with()

    def test_lock_edition_deprecated(self):
        dn = FakeDataNode("foo")

        with pytest.warns(DeprecationWarning):
            with mock.patch("src.taipy.core.data.data_node.DataNode.lock_edit") as lock_edit:
                dn.lock_edition()
                lock_edit.assert_called_once()

    def test_edition_in_progress_deprecated(self):
        dn = FakeDataNode("foo")

        with pytest.warns(DeprecationWarning):
            dn.edition_in_progress

        assert dn.edit_in_progress == dn.edition_in_progress
        dn.edition_in_progress = True
        assert dn.edit_in_progress == dn.edition_in_progress

    def test_last_edition_date_deprecated(self):
        dn = FakeDataNode("foo")

        with pytest.warns(DeprecationWarning):
            dn.last_edition_date

        assert dn.last_edit_date == dn.last_edition_date
        dn.last_edition_date = datetime.now()
        assert dn.last_edit_date == dn.last_edition_date

    def test_parent_id_deprecated(self):
        dn = FakeDataNode("foo", owner_id="owner_id")

        with pytest.warns(DeprecationWarning):
            dn.parent_id

        assert dn.owner_id == dn.parent_id
        with pytest.warns(DeprecationWarning):
            dn.parent_id = "owner_id_2"

        assert dn.owner_id == dn.parent_id
        assert dn.owner_id == "owner_id_2"

    def test_cacheable_deprecated_false(self):
        dn = FakeDataNode("foo")
        with pytest.warns(DeprecationWarning):
            dn.cacheable
        assert dn.cacheable is False

    def test_cacheable_deprecated_true(self):
        dn = FakeDataNode("foo", properties={"cacheable": True})
        with pytest.warns(DeprecationWarning):
            dn.cacheable
        assert dn.cacheable is True

    def test_data_node_with_env_variable_value_not_stored(self):
        dn_config = Config.configure_data_node("A", prop="ENV[FOO]")
        with mock.patch.dict(os.environ, {"FOO": "bar"}):
            dn = _DataManager._bulk_get_or_create([dn_config])[dn_config]
            assert dn._properties.data["prop"] == "ENV[FOO]"
            assert dn.properties["prop"] == "bar"
            assert dn.prop == "bar"

    def test_path_populated_with_config_default_path(self):
        dn_config = Config.configure_data_node("data_node", "pickle", default_path="foo.p")
        assert dn_config.default_path == "foo.p"
        data_node = _DataManager._bulk_get_or_create([dn_config])[dn_config]
        assert data_node.path == "foo.p"
        data_node.path = "baz.p"
        assert data_node.path == "baz.p"

    def test_track_edit(self):
        dn_config = Config.configure_data_node("A")
        data_node = _DataManager._bulk_get_or_create([dn_config])[dn_config]

        data_node.write(data="1", job_id="job_1")
        data_node.write(data="2", job_id="job_1")
        data_node.write(data="3", job_id="job_1")

        assert len(data_node.edits) == 3
        assert len(data_node.job_ids) == 3
        assert data_node.edits[-1] == data_node.get_last_edit()
        assert data_node.last_edit_date == data_node.get_last_edit().get("timestamp")

        date = datetime(2050, 1, 1, 12, 12)
        data_node.write(data="4", timestamp=date, message="This is a comment on this edit", env="staging")

        assert len(data_node.edits) == 4
        assert len(data_node.job_ids) == 3
        assert data_node.edits[-1] == data_node.get_last_edit()

        last_edit = data_node.get_last_edit()
        assert last_edit["message"] == "This is a comment on this edit"
        assert last_edit["env"] == "staging"
        assert last_edit["timestamp"] == date

    def test_label(self):
        a_date = datetime.now()
        dn = DataNode(
            "foo_bar",
            Scope.SCENARIO,
            DataNodeId("an_id"),
            "a name",
            "a_scenario_id",
            {"a_parent_id"},
            a_date,
            [dict(job_id="a_job_id")],
            edit_in_progress=False,
            prop="erty",
        )
        with mock.patch("src.taipy.core.get") as get_mck:

            class MockOwner:
                label = "owner_label"

                def get_label(self):
                    return self.label

            get_mck.return_value = MockOwner()
            assert dn.get_label() == "owner_label > " + dn.name
            assert dn.get_simple_label() == dn.name

    def test_explicit_label(self):
        a_date = datetime.now()
        dn = DataNode(
            "foo_bar",
            Scope.SCENARIO,
            DataNodeId("an_id"),
            "a name",
            "a_scenario_id",
            {"a_parent_id"},
            a_date,
            [dict(job_id="a_job_id")],
            edit_in_progress=False,
            label="a label",
        )
        assert dn.get_label() == "a label"
        assert dn.get_simple_label() == "a label"<|MERGE_RESOLUTION|>--- conflicted
+++ resolved
@@ -475,11 +475,6 @@
         assert dn_2.scope == Scope.CYCLE
         dn_2.scope = Scope.SCENARIO
         assert dn_1.scope == Scope.SCENARIO
-<<<<<<< HEAD
-=======
-        dn_1.scope = Scope.SCENARIO
-        assert dn_1.scope == Scope.SCENARIO
->>>>>>> c9f52f53
         assert dn_2.scope == Scope.SCENARIO
 
         new_datetime = current_datetime + timedelta(1)
