--- conflicted
+++ resolved
@@ -623,11 +623,7 @@
                     Config.configure_task(
                         "other_mult_by_2_2",
                         mult_by_2,
-<<<<<<< HEAD
                         [Config.configure_data_node("other_foo", "in_memory", Scope.SCENARIO, default_data=1)],
-=======
-                        [Config.configure_data_node("other_foo", "in_memory", Scope.PIPELINE, default_data=1)],
->>>>>>> de67e8b4
                         Config.configure_data_node("other_bar", "in_memory", Scope.SCENARIO, default_data=0),
                     )
                 ],
