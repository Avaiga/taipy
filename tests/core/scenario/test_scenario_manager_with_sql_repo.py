--- conflicted
+++ resolved
@@ -151,9 +151,7 @@
     assert _TaskManager._get(task_2.id).id == task_2.id
 
 
-<<<<<<< HEAD
-def test_get_all_on_multiple_versions_environment():
-    Config.configure_global_app(repository_type="sql")
+def test_get_all_on_multiple_versions_environment(init_sql_repo):
     init_managers()
 
     # Create 5 scenarios with 2 versions each
@@ -176,10 +174,7 @@
     assert len(_ScenarioManager._get_all_by({"config_id": "config_id_6"}, filters=[{"version": "2.0"}])) == 1
 
 
-def test_create_scenario_does_not_modify_config():
-=======
 def test_create_scenario_does_not_modify_config(init_sql_repo):
->>>>>>> b81799bc
     Config.configure_job_executions(mode=JobConfig._DEVELOPMENT_MODE)
 
     init_managers()
