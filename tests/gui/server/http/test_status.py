# Copyright 2021-2024 Avaiga Private Limited
#
# Licensed under the Apache License, Version 2.0 (the "License"); you may not use this file except in compliance with
# the License. You may obtain a copy of the License at
#
#        http://www.apache.org/licenses/LICENSE-2.0
#
# Unless required by applicable law or agreed to in writing, software distributed under the License is distributed on
# an "AS IS" BASIS, WITHOUT WARRANTIES OR CONDITIONS OF ANY KIND, either express or implied. See the License for the
# specific language governing permissions and limitations under the License.

import inspect
from os import path
from unittest.mock import patch

from taipy.gui import Gui


def test_get_status(gui: Gui):
    with patch("sys.argv", ["prog"]):
        gui.run(run_server=False)
    flask_client = gui._server.test_client()
    ret = flask_client.get("/taipy.status.json")
    assert ret.status_code == 200, f"status_code => {ret.status_code} != 200"
    assert ret.mimetype == "application/json", f"mimetype => {ret.mimetype} != application/json"
    assert ret.json, "json is not defined"
    assert "gui" in ret.json, "json has no key gui"
    gui = ret.json.get("gui")
    assert isinstance(gui, dict), "json.gui is not a dict"
    assert "user_status" in gui, "json.gui has no key user_status"
    assert gui.get("user_status") == "", "json.gui.user_status is not empty"


def test_get_extended_status(gui: Gui):
    with patch("sys.argv", ["prog"]):
        gui.run(run_server=False, extended_status=True)
    flask_client = gui._server.test_client()
    ret = flask_client.get("/taipy.status.json")
    assert ret.status_code == 200, f"status_code => {ret.status_code} != 200"
    assert ret.mimetype == "application/json", f"mimetype => {ret.mimetype} != application/json"
    assert ret.json, "json is not defined"
<<<<<<< HEAD
    gui_json = ret.json.get("gui")
    assert "backend_version" in gui_json, "json.gui has no key backend_version"
    assert "flask_version" in gui_json, "json.gui has no key flask_version"
    if path.exists(gui._get_webapp_path()):
        assert "frontend_version" in gui_json, "json.gui has no key frontend_version"
    assert "host" in gui_json, "json.gui has no key host"
    assert "python_version" in gui_json, "json.gui has no key python_version"
    assert "user_status" in gui_json, "json.gui has no key user_status"
    assert gui_json.get("user_status") == "", "json.gui.user_status is not empty"
=======
    gui_ret = ret.json.get("gui")
    assert "backend_version" in gui_ret, "json.gui has no key backend_version"
    assert "flask_version" in gui_ret, "json.gui has no key flask_version"
    assert "frontend_version" in gui_ret, "json.gui has no key frontend_version"
    assert "host" in gui_ret, "json.gui has no key host"
    assert "python_version" in gui_ret, "json.gui has no key python_version"
    assert "user_status" in gui_ret, "json.gui has no key user_status"
    assert gui_ret.get("user_status") == "", "json.gui.user_status is not empty"
>>>>>>> 53ab9991


def test_get_status_with_user_status(gui: Gui):
    user_status = "user_status"

    def on_status(state):
        return user_status

    gui._set_frame(inspect.currentframe())

    with patch("sys.argv", ["prog"]):
        gui.run(run_server=False)
    flask_client = gui._server.test_client()
    ret = flask_client.get("/taipy.status.json")
    assert ret.status_code == 200, f"status_code => {ret.status_code} != 200"
    assert ret.json, "json is not defined"
    gui_ret = ret.json.get("gui")
    assert "user_status" in gui_ret, "json.gui has no key user_status"
    assert gui_ret.get("user_status") == user_status
    assert f'json.gui.user_status => {gui_ret.get("user_status")} != {user_status}'<|MERGE_RESOLUTION|>--- conflicted
+++ resolved
@@ -39,7 +39,6 @@
     assert ret.status_code == 200, f"status_code => {ret.status_code} != 200"
     assert ret.mimetype == "application/json", f"mimetype => {ret.mimetype} != application/json"
     assert ret.json, "json is not defined"
-<<<<<<< HEAD
     gui_json = ret.json.get("gui")
     assert "backend_version" in gui_json, "json.gui has no key backend_version"
     assert "flask_version" in gui_json, "json.gui has no key flask_version"
@@ -49,16 +48,6 @@
     assert "python_version" in gui_json, "json.gui has no key python_version"
     assert "user_status" in gui_json, "json.gui has no key user_status"
     assert gui_json.get("user_status") == "", "json.gui.user_status is not empty"
-=======
-    gui_ret = ret.json.get("gui")
-    assert "backend_version" in gui_ret, "json.gui has no key backend_version"
-    assert "flask_version" in gui_ret, "json.gui has no key flask_version"
-    assert "frontend_version" in gui_ret, "json.gui has no key frontend_version"
-    assert "host" in gui_ret, "json.gui has no key host"
-    assert "python_version" in gui_ret, "json.gui has no key python_version"
-    assert "user_status" in gui_ret, "json.gui has no key user_status"
-    assert gui_ret.get("user_status") == "", "json.gui.user_status is not empty"
->>>>>>> 53ab9991
 
 
 def test_get_status_with_user_status(gui: Gui):
