# Copyright 2023 Avaiga Private Limited
#
# Licensed under the Apache License, Version 2.0 (the "License"); you may not use this file except in compliance with
# the License. You may obtain a copy of the License at
#
#        http://www.apache.org/licenses/LICENSE-2.0
#
# Unless required by applicable law or agreed to in writing, software distributed under the License is distributed on
# an "AS IS" BASIS, WITHOUT WARRANTIES OR CONDITIONS OF ANY KIND, either express or implied. See the License for the
# specific language governing permissions and limitations under the License.

from collections import defaultdict
from copy import copy
from typing import Any, Callable, Dict, List, Optional, Union

from taipy.config._config import _Config
from taipy.config.common._template_handler import _TemplateHandler as _tpl
from taipy.config.common._validate_id import _validate_id
from taipy.config.common.frequency import Frequency
from taipy.config.config import Config
from taipy.config.section import Section
from taipy.logger._taipy_logger import _TaipyLogger

from .data_node_config import DataNodeConfig
from .pipeline_config import PipelineConfig
from .task_config import TaskConfig


class ScenarioConfig(Section):
    """
    Configuration fields needed to instantiate an actual `Scenario^`.

    Attributes:
        id (str): Identifier of the scenario config. It must be a valid Python variable name.
        tasks (Optional[Union[TaskConfig, List[TaskConfig]]]): List of task configs.<br/>
            The default value is None.
        additional_data_nodes (Optional[Union[DataNodeConfig, List[DataNodeConfig]]]): <br/>
            List of additional data node configs. The default value is None.
        frequency (Optional[Frequency]): The frequency of the scenario's cycle. The default value is None.
        comparators: Optional[Dict[str, Union[List[Callable], Callable]]]: Dictionary of the data node <br/>
            config id as key and a list of Callable used to compare the data nodes as value.
        **properties (dict[str, any]): A dictionary of additional properties.
    """

    name = "SCENARIO"

    _PIPELINES_KEY = "pipelines"
    _TASKS_KEY = "tasks"
    _ADDITIONAL_DATA_NODES_KEY = "additional_data_nodes"
    _FREQUENCY_KEY = "frequency"
    _SEQUENCES_KEY = "sequences"
    _COMPARATOR_KEY = "comparators"
    __logger = _TaipyLogger._get_logger()

    def __init__(
        self,
        id: str,
        tasks: Optional[Union[TaskConfig, List[TaskConfig]]] = None,
        additional_data_nodes: Optional[Union[DataNodeConfig, List[DataNodeConfig]]] = None,
        frequency: Optional[Frequency] = None,
        comparators: Optional[Dict[str, Union[List[Callable], Callable]]] = None,
        **properties,
    ):

        if tasks:
            self._tasks = list(tasks) if isinstance(tasks, TaskConfig) else copy(tasks)
        else:
            self._tasks = []

        if additional_data_nodes:
            self._additional_data_nodes = (
                list(additional_data_nodes)
                if isinstance(additional_data_nodes, DataNodeConfig)
                else copy(additional_data_nodes)
            )
        else:
            self._additional_data_nodes = []

        self.sequences: Dict[str, List[TaskConfig]] = {}
        self.frequency = frequency
        self.comparators = defaultdict(list)

        if comparators:
            for k, v in comparators.items():
                if isinstance(v, list):
                    self.comparators[_validate_id(k)].extend(v)
                else:
                    self.comparators[_validate_id(k)].append(v)
        super().__init__(id, **properties)

    def __copy__(self):
        comp = None if self.comparators is None else self.comparators
        scenario_config = ScenarioConfig(
            self.id,
            copy(self._tasks),
            copy(self._additional_data_nodes),
            self.frequency,
            copy(comp),
            **copy(self._properties),
        )
        scenario_config.sequences = copy(self.sequences)
        return scenario_config

    def __getattr__(self, item: str) -> Optional[Any]:
        return _tpl._replace_templates(self._properties.get(item))

    @property
    def task_configs(self) -> List[TaskConfig]:
        return self._tasks

    @property
    def tasks(self) -> List[TaskConfig]:
        return self._tasks

    @property
    def additional_data_node_configs(self) -> List[DataNodeConfig]:
        return self._additional_data_nodes

    @property
    def additional_data_nodes(self) -> List[DataNodeConfig]:
        return self._additional_data_nodes

    @property
    def data_node_configs(self) -> List[DataNodeConfig]:
        return self.__get_all_unique_data_nodes()

    @property
    def data_nodes(self) -> List[DataNodeConfig]:
        return self.__get_all_unique_data_nodes()

    def __get_all_unique_data_nodes(self) -> List[DataNodeConfig]:
        data_node_configs = set(self._additional_data_nodes)
        for task in self._tasks:
            data_node_configs.update(task.inputs)
            data_node_configs.update(task.outputs)

        return list(data_node_configs)

    @classmethod
    def default_config(cls):
        return ScenarioConfig(cls._DEFAULT_KEY, list(), list(), None, dict())

    def _clean(self):
        self._tasks = list()
        self._additional_data_nodes = list()
        self.frequency = None
        self.comparators = dict()
        self.sequences = dict()
        self._properties = dict()

    def _to_dict(self) -> Dict[str, Any]:
        return {
            self._COMPARATOR_KEY: self.comparators,
            self._TASKS_KEY: self._tasks,
            self._ADDITIONAL_DATA_NODES_KEY: self._additional_data_nodes,
            self._FREQUENCY_KEY: self.frequency,
            self._SEQUENCES_KEY: self.sequences,
            **self._properties,
        }

    @classmethod
    def _from_dict(cls, as_dict: Dict[str, Any], id: str, config: Optional[_Config] = None) -> "ScenarioConfig":  # type: ignore
        as_dict.pop(cls._ID_KEY, id)

        if cls._TASKS_KEY in as_dict:
            task_config_ids = as_dict.pop(cls._TASKS_KEY, list())
            tasks = cls.__get_task_configs(task_config_ids, config)
        else:
            pipeline_config_ids = as_dict.pop(cls._PIPELINES_KEY, list())
            cls.__logger.info(
                f"The tasks from these PipelineConfig {pipeline_config_ids} will be migrated to be directly under ScenarioConfig {id}"
            )
            tasks = cls.__get_task_configs_from_pipeline_configs(pipeline_config_ids, config)

        additional_data_node_ids = as_dict.pop(cls._ADDITIONAL_DATA_NODES_KEY, list())
        additional_data_nodes = cls.__get_additional_data_node_configs(additional_data_node_ids, config)

        frequency = as_dict.pop(cls._FREQUENCY_KEY, None)
        comparators = as_dict.pop(cls._COMPARATOR_KEY, dict())
        sequences = as_dict.pop(cls._SEQUENCES_KEY, {})

        scenario_config = ScenarioConfig(
            id=id,
            tasks=tasks,
            additional_data_nodes=additional_data_nodes,
            frequency=frequency,
            comparators=comparators,
            **as_dict,
        )

        for sequence_name, task_config_ids in sequences.items():
            scenario_config.sequences.update({sequence_name: cls.__get_task_configs(task_config_ids, config)})

        return scenario_config

    @staticmethod
    def __get_task_configs(task_config_ids: List[str], config: Optional[_Config]):
        task_configs = set()
        if config:
            if task_config_section := config._sections.get(TaskConfig.name):
                for task_config_id in task_config_ids:
                    if task_config := task_config_section.get(task_config_id, None):
                        task_configs.add(task_config)
        return list(task_configs)

    @staticmethod
    def __get_task_configs_from_pipeline_configs(pipeline_config_ids: List[str], config: Optional[_Config]):
        task_configs = set()
        if config:
            if pipeline_config_section := config._sections.get(PipelineConfig.name):
                for pipeline_config_id in pipeline_config_ids:
                    if pipeline_config := pipeline_config_section.get(pipeline_config_id, None):
                        task_configs.update(pipeline_config.tasks)
        return list(task_configs)

    @staticmethod
    def __get_additional_data_node_configs(additional_data_node_ids: List[str], config: Optional[_Config]):
        additional_data_node_configs = set()
        if config:
            if data_node_config_section := config._sections.get(DataNodeConfig.name):
                for additional_data_node_id in additional_data_node_ids:
                    if additional_data_node_config := data_node_config_section.get(additional_data_node_id):
                        additional_data_node_configs.add(additional_data_node_config)
        return list(additional_data_node_configs)

    def _update(self, as_dict: Dict[str, Any], default_section=None):
        self._tasks = as_dict.pop(self._TASKS_KEY, self._tasks)
        if self._tasks is None and default_section:
            self._tasks = default_section._tasks

        self._additional_data_nodes = as_dict.pop(self._ADDITIONAL_DATA_NODES_KEY, self._additional_data_nodes)
        if self._additional_data_nodes is None and default_section:
            self._additional_data_nodes = default_section._additional_data_nodes

        self.frequency = as_dict.pop(self._FREQUENCY_KEY, self.frequency)
        if self.frequency is None and default_section:
            self.frequency = default_section.frequency

        self.comparators = as_dict.pop(self._COMPARATOR_KEY, self.comparators)
        if self.comparators is None and default_section:
            self.comparators = default_section.comparators

        self.sequences = as_dict.pop(self._SEQUENCES_KEY, self.sequences)
        if self.sequences is None and default_section:
            self.sequences = default_section.sequences

        self._properties.update(as_dict)
        if default_section:
            self._properties = {**default_section.properties, **self._properties}

    def add_comparator(self, dn_config_id: str, comparator: Callable):
        self.comparators[dn_config_id].append(comparator)

    def delete_comparator(self, dn_config_id: str):
        if dn_config_id in self.comparators:
            del self.comparators[dn_config_id]

    @staticmethod
    def _configure(
        id: str,
        task_configs: Optional[List[TaskConfig]] = None,
        additional_data_node_configs: Optional[List[DataNodeConfig]] = None,
        frequency: Optional[Frequency] = None,
        comparators: Optional[Dict[str, Union[List[Callable], Callable]]] = None,
        **properties,
    ) -> "ScenarioConfig":
        """Configure a new scenario configuration.

        Parameters:
            id (str): The unique identifier of the new scenario configuration.
            task_configs (Optional[List[TaskConfig^]]): The list of task configurations used by this
                scenario configuration. The default value is None.
            additional_data_node_configs (Optional[List[DataNodeConfig^]]): The list of additional data nodes
                related to this scenario configuration. The default value is None.
            frequency (Optional[Frequency^]): The scenario frequency.<br/>
                It corresponds to the recurrence of the scenarios instantiated from this
                configuration. Based on this frequency each scenario will be attached to the
                relevant cycle.
            comparators (Optional[Dict[str, Union[List[Callable], Callable]]]): The list of
                functions used to compare scenarios. A comparator function is attached to a
                scenario's data node configuration. The key of the dictionary parameter
                corresponds to the data node configuration id. During the scenarios'
                comparison, each comparator is applied to all the data nodes instantiated from
                the data node configuration attached to the comparator. See
                `(taipy.)compare_scenarios()^` more more details.
            **properties (dict[str, any]): A keyworded variable length list of additional arguments.

        Returns:
            The new scenario configuration.
        """
        section = ScenarioConfig(
            id, task_configs, additional_data_node_configs, frequency=frequency, comparators=comparators, **properties
        )
        Config._register(section)
        return Config.sections[ScenarioConfig.name][id]

    @staticmethod
<<<<<<< HEAD
    def _configure_default(
        task_configs: Optional[List[TaskConfig]] = None,
        additional_data_node_configs: List[DataNodeConfig] = None,
=======
    def _set_default_configuration(
        pipeline_configs: List[PipelineConfig],
>>>>>>> b81799bc
        frequency: Optional[Frequency] = None,
        comparators: Optional[Dict[str, Union[List[Callable], Callable]]] = None,
        **properties,
    ) -> "ScenarioConfig":
        """Set the default values for scenario configurations.

        This function creates the *default scenario configuration* object,
        where all scenario configuration objects will find their default
        values when needed.

        Parameters:
            task_configs (Optional[List[TaskConfig^]]): The list of task configurations used by this
                scenario configuration.
            additional_data_node_configs (Optional[List[DataNodeConfig^]]): The list of additional data nodes
                related to this scenario configuration.
            frequency (Optional[Frequency^]): The scenario frequency.
                It corresponds to the recurrence of the scenarios instantiated from this
                configuration. Based on this frequency each scenario will be attached to
                the relevant cycle.
            comparators (Optional[Dict[str, Union[List[Callable], Callable]]]): The list of
                functions used to compare scenarios. A comparator function is attached to a
                scenario's data node configuration. The key of the dictionary parameter
                corresponds to the data node configuration id. During the scenarios'
                comparison, each comparator is applied to all the data nodes instantiated from
                the data node configuration attached to the comparator. See
                `taipy.compare_scenarios()^` more more details.
            **properties (dict[str, any]): A keyworded variable length list of additional arguments.

        Returns:
            The new default scenario configuration.
        """
        section = ScenarioConfig(
            _Config.DEFAULT_KEY,
            task_configs,
            additional_data_node_configs,
            frequency=frequency,
            comparators=comparators,
            **properties,
        )
        Config._register(section)
        return Config.sections[ScenarioConfig.name][_Config.DEFAULT_KEY]

    def add_sequences(self, sequences: Dict[str, List[TaskConfig]]):
        self.sequences.update(sequences)
        Config._register(self)

    def remove_sequences(self, sequence_names: Union[str, List[str]]):
        if isinstance(sequence_names, List):
            for sequence_name in sequence_names:
                self.sequences.pop(sequence_name)
        else:
            self.sequences.pop(sequence_names)
        Config._register(self)<|MERGE_RESOLUTION|>--- conflicted
+++ resolved
@@ -295,14 +295,9 @@
         return Config.sections[ScenarioConfig.name][id]
 
     @staticmethod
-<<<<<<< HEAD
-    def _configure_default(
+    def _set_default_configuration(
         task_configs: Optional[List[TaskConfig]] = None,
         additional_data_node_configs: List[DataNodeConfig] = None,
-=======
-    def _set_default_configuration(
-        pipeline_configs: List[PipelineConfig],
->>>>>>> b81799bc
         frequency: Optional[Frequency] = None,
         comparators: Optional[Dict[str, Union[List[Callable], Callable]]] = None,
         **properties,
