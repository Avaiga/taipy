--- conflicted
+++ resolved
@@ -30,12 +30,9 @@
         self._is_in_context = False
         while self._in_context_attributes_changed_collector:
             _publish_event(*self._in_context_attributes_changed_collector.pop(0))
-<<<<<<< HEAD
         if hasattr(self, "_properties"):
             self._properties.data = self._properties._previous_data
 
-        _get_manager(self._MANAGER_NAME)._set(self)
-=======
         _get_manager(self._MANAGER_NAME)._set(self)
 
     @classmethod
@@ -44,5 +41,4 @@
 
     @classmethod
     def _from_model(cls, model):
-        raise NotImplementedError
->>>>>>> c9f52f53
+        raise NotImplementedError