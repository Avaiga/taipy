# Copyright 2023 Avaiga Private Limited
#
# Licensed under the Apache License, Version 2.0 (the "License"); you may not use this file except in compliance with
# the License. You may obtain a copy of the License at
#
#        http://www.apache.org/licenses/LICENSE-2.0
#
# Unless required by applicable law or agreed to in writing, software distributed under the License is distributed on
# an "AS IS" BASIS, WITHOUT WARRANTIES OR CONDITIONS OF ANY KIND, either express or implied. See the License for the
# specific language governing permissions and limitations under the License.

from .._entity._reload import _get_manager


class _Entity:
    _MANAGER_NAME: str
    _is_in_context = False

    def __enter__(self):
        self._is_in_context = True
        return self

    def __exit__(self, exc_type, exc_value, exc_traceback):
        self._is_in_context = False
<<<<<<< HEAD
        _set_entity(self._MANAGER_NAME, self)

    @classmethod
    def _to_model(cls, entity):
        raise NotImplementedError

    @classmethod
    def _from_model(cls, model):
        raise NotImplementedError
=======
        _get_manager(self._MANAGER_NAME)._set(self)
>>>>>>> 48714809
<|MERGE_RESOLUTION|>--- conflicted
+++ resolved
@@ -22,8 +22,7 @@
 
     def __exit__(self, exc_type, exc_value, exc_traceback):
         self._is_in_context = False
-<<<<<<< HEAD
-        _set_entity(self._MANAGER_NAME, self)
+        _get_manager(self._MANAGER_NAME)._set(self)
 
     @classmethod
     def _to_model(cls, entity):
@@ -31,7 +30,4 @@
 
     @classmethod
     def _from_model(cls, model):
-        raise NotImplementedError
-=======
-        _get_manager(self._MANAGER_NAME)._set(self)
->>>>>>> 48714809
+        raise NotImplementedError