# Copyright 2023 Avaiga Private Limited
#
# Licensed under the Apache License, Version 2.0 (the "License"); you may not use this file except in compliance with
# the License. You may obtain a copy of the License at
#
#        http://www.apache.org/licenses/LICENSE-2.0
#
# Unless required by applicable law or agreed to in writing, software distributed under the License is distributed on
# an "AS IS" BASIS, WITHOUT WARRANTIES OR CONDITIONS OF ANY KIND, either express or implied. See the License for the
# specific language governing permissions and limitations under the License.

import uuid
from typing import Callable, Iterable, List, Optional, Union

from .._manager._manager import _Manager
from .._repository._v2._abstract_repository import _AbstractRepository
from .._version._version_manager_factory import _VersionManagerFactory
from .._version._version_mixin import _VersionMixin
from ..exceptions.exceptions import JobNotDeletedException
from ..notification import EventEntityType, EventOperation, _publish_event
from ..task.task import Task
from .job import Job
from .job_id import JobId


<<<<<<< HEAD
class _JobManager(_Manager[Job], _VersionMixin):

    _ENTITY_NAME = Job.__name__
    _ID_PREFIX = "JOB_"
    _repository: _AbstractRepository

    @classmethod
    def _get_all(cls, version_number: Optional[str] = "all") -> List[Job]:
        """
        Returns all entities.
        """
        filters = cls._build_filters_with_version(version_number)
        return cls._repository._load_all(filters)
=======
class _JobManager(_Manager[Job]):
    _repository = _JobRepositoryFactory._build_repository()
    _ENTITY_NAME = Job.__name__
    _EVENT_ENTITY_TYPE = EventEntityType.JOB
>>>>>>> 48714809

    @classmethod
    def _create(cls, task: Task, callbacks: Iterable[Callable], submit_id: str, force=False) -> Job:
        version = _VersionManagerFactory._build_manager()._get_latest_version()
        job = Job(
            id=JobId(f"{Job._ID_PREFIX}_{task.config_id}_{uuid.uuid4()}"),
            task=task,
            submit_id=submit_id,
            force=force,
            version=version,
        )
        cls._set(job)
        _publish_event(cls._EVENT_ENTITY_TYPE, job.id, EventOperation.CREATION, None)
        job._on_status_change(*callbacks)
        return job

    @classmethod
    def _delete(cls, job: Job, force=False):
        if job.is_finished() or force:
            super()._delete(job.id)
            from .._orchestrator._dispatcher._job_dispatcher import _JobDispatcher

            _JobDispatcher._pop_dispatched_process(job.id)
        else:
            err = JobNotDeletedException(job.id)
            cls._logger.warning(err)
            raise err

    @classmethod
    def _cancel(cls, job: Union[str, Job]):
        job = cls._get(job) if isinstance(job, str) else job

        from .._orchestrator._orchestrator_factory import _OrchestratorFactory

        _OrchestratorFactory._build_orchestrator().cancel_job(job)

    @classmethod
    def _get_latest(cls, task: Task) -> Optional[Job]:
        jobs_of_task = list(filter(lambda job: task in job, cls._get_all()))
        if len(jobs_of_task) == 0:
            return None
        if len(jobs_of_task) == 1:
            return jobs_of_task[0]
        else:
            return max(jobs_of_task)<|MERGE_RESOLUTION|>--- conflicted
+++ resolved
@@ -23,7 +23,6 @@
 from .job_id import JobId
 
 
-<<<<<<< HEAD
 class _JobManager(_Manager[Job], _VersionMixin):
 
     _ENTITY_NAME = Job.__name__
@@ -37,12 +36,8 @@
         """
         filters = cls._build_filters_with_version(version_number)
         return cls._repository._load_all(filters)
-=======
-class _JobManager(_Manager[Job]):
-    _repository = _JobRepositoryFactory._build_repository()
-    _ENTITY_NAME = Job.__name__
+
     _EVENT_ENTITY_TYPE = EventEntityType.JOB
->>>>>>> 48714809
 
     @classmethod
     def _create(cls, task: Task, callbacks: Iterable[Callable], submit_id: str, force=False) -> Job:
