--- conflicted
+++ resolved
@@ -151,21 +151,12 @@
         return scenario
 
     @classmethod
-<<<<<<< HEAD
-=======
-    def __save_pipelines(cls, pipelines):
-        pipeline_manager = _PipelineManagerFactory._build_manager()
-        for i in pipelines:
-            pipeline_manager._set(i)
-
-    @classmethod
     def _is_submittable(cls, scenario: Union[Scenario, ScenarioId]) -> bool:
         if isinstance(scenario, str):
             scenario = cls._get(scenario)
         return isinstance(scenario, Scenario)
 
     @classmethod
->>>>>>> eea15d0a
     def _submit(
         cls,
         scenario: Union[Scenario, ScenarioId],
