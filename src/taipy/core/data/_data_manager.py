--- conflicted
+++ resolved
@@ -25,12 +25,8 @@
 from ..notification import EventEntityType, EventOperation, _publish_event
 from ..pipeline.pipeline_id import PipelineId
 from ..scenario.scenario_id import ScenarioId
-<<<<<<< HEAD
 from ._data_fs_repository_v2 import _DataFSRepository
-=======
-from ._data_repository_factory import _DataRepositoryFactory
 from .abstract_file import _AbstractFileDataNode
->>>>>>> ce7f253d
 from .data_node import DataNode
 from .data_node_id import DataNodeId
 from .pickle import PickleDataNode
@@ -112,7 +108,6 @@
             raise InvalidDataNodeType(data_node_config.storage_type)
 
     @classmethod
-<<<<<<< HEAD
     def _get_all(cls, version_number: Optional[str] = "all") -> List[DataNode]:
         """
         Returns all entities.
@@ -121,11 +116,7 @@
         return cls._repository._load_all(filters)
 
     @classmethod
-    def _clean_pickle_file(cls, data_node: Union[DataNode, DataNodeId]):
-        data_node = cls._get(data_node) if isinstance(data_node, str) else data_node
-=======
     def _clean_pickle_file(cls, data_node: DataNode):
->>>>>>> ce7f253d
         if not isinstance(data_node, PickleDataNode):
             return
         if data_node.is_generated and os.path.exists(data_node.path):
@@ -174,9 +165,10 @@
 
     @classmethod
     def _delete_by_version(cls, version_number: str):
-<<<<<<< HEAD
-        cls._clean_pickle_files(cls._get_all(version_number))
+        data_nodes = cls._get_all(version_number)
         cls._repository._delete_by(attribute="version", value=version_number)
+        cls._clean_pickle_files(data_nodes)
+        cls._remove_dn_file_paths_in_backup_file(data_nodes)
         _publish_event(cls._EVENT_ENTITY_TYPE, None, EventOperation.DELETION, None)
 
     @classmethod
@@ -184,11 +176,4 @@
         """
         Get all datanodes by its config id.
         """
-        return cls._repository._load_all([{"config_id": config_id}])
-=======
-        data_nodes = cls._get_all(version_number)
-        cls._repository._delete_by(attribute="version", value=version_number, version_number="all")
-        cls._clean_pickle_files(data_nodes)
-        cls._remove_dn_file_paths_in_backup_file(data_nodes)
-        _publish_event(cls._EVENT_ENTITY_TYPE, None, EventOperation.DELETION, None)
->>>>>>> ce7f253d
+        return cls._repository._load_all([{"config_id": config_id}])