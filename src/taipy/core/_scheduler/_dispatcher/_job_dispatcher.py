--- conflicted
+++ resolved
@@ -10,20 +10,13 @@
 # specific language governing permissions and limitations under the License.
 import threading
 from abc import abstractmethod
-<<<<<<< HEAD
 from multiprocessing import Lock
 from time import sleep
-=======
->>>>>>> fcf1f75e
 from typing import Any, Dict, List
 
-from taipy import JobConfig
-from taipy.config import Config
-<<<<<<< HEAD
+from taipy.config import Config, JobConfig
+from taipy.config._toml_serializer import _TomlSerializer
 from taipy.logger._taipy_logger import _TaipyLogger
-=======
-from taipy.config._toml_serializer import _TomlSerializer
->>>>>>> fcf1f75e
 
 from ...common.alias import JobId
 from ...data._data_manager_factory import _DataManagerFactory
@@ -38,7 +31,6 @@
 class _JobDispatcher(threading.Thread):
     """Manages job dispatching (instances of `Job^` class) on executors."""
 
-<<<<<<< HEAD
     __STOP_FLAG = False
     _dispatched_processes: Dict = {}
     __logger = _TaipyLogger._get_logger()
@@ -70,12 +62,6 @@
                     sleep(0.1)  # Limit CPU usage
             except:  # In case the last job of the queue has been removed.
                 self.__logger.warning(f"{job.id} is no longer in the list of jobs to run.")
-=======
-    _dispatched_processes: Dict = {}
-
-    def __init__(self):
-        pass
->>>>>>> fcf1f75e
 
     @abstractmethod
     def _can_execute(self) -> bool:
