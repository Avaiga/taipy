--- conflicted
+++ resolved
@@ -337,16 +337,9 @@
                         "doc": "Chart configs by datanode configuration id."
                     },
                     {
-<<<<<<< HEAD
-                        "name": "height",
-                        "type": "str",
-                        "default_value": "\"50vh\"",
-                        "doc": "The maximum height, in CSS units,of the tree."
-=======
                         "name": "scenario",
                         "type": "dynamic(Scenario)",
                         "doc": "Bound to the selected <code>Scenario^</code> from the owner list of Scenarios, or None if there is none."
->>>>>>> ae5dc7c6
                     }
                 ]
             }
