--- conflicted
+++ resolved
@@ -22,20 +22,7 @@
 from taipy.core import delete as core_delete
 from taipy.core import delete_job
 from taipy.core import get as core_get
-<<<<<<< HEAD
-from taipy.core import (
-    get_cycles_scenarios,
-    get_data_nodes,
-    get_jobs,
-    get_scenarios,
-    is_deletable,
-    is_promotable,
-    is_submittable,
-    set_primary,
-)
-=======
-from taipy.core import get_cycles_scenarios, get_data_nodes, is_deletable, is_promotable, is_submittable, set_primary
->>>>>>> 94330b8b
+from taipy.core import get_cycles_scenarios, get_data_nodes, get_jobs, is_deletable, is_promotable, is_submittable, set_primary
 from taipy.core import submit as core_submit
 from taipy.core.notification import CoreEventConsumerBase, EventEntityType
 from taipy.core.notification.event import Event
@@ -167,12 +154,8 @@
     def process_event(self, event: Event):
         if event.entity_type == EventEntityType.SCENARIO:
             with self.lock:
-<<<<<<< HEAD
-                self.scenarios_base_level = None
-=======
                 self.scenario_by_cycle = None
                 self.data_nodes_by_owner = None
->>>>>>> 94330b8b
             scenario = core_get(event.entity_id) if event.operation.value != 3 else None
             self.gui.broadcast(
                 _GuiCoreContext._CORE_CHANGED_NAME,
@@ -185,12 +168,10 @@
                     self.gui.broadcast(
                         _GuiCoreContext._CORE_CHANGED_NAME, {"scenario": [x for x in pipeline.parent_ids]}
                     )
-<<<<<<< HEAD
         elif event.entity_type == EventEntityType.JOB:
             with self.lock:
                 self.jobs_list = None
             self.gui.broadcast(_GuiCoreContext._CORE_CHANGED_NAME, {"jobs": True})
-=======
         elif event.entity_type == EventEntityType.DATA_NODE:
             with self.lock:
                 self.data_nodes_by_owner = None
@@ -198,7 +179,6 @@
                 _GuiCoreContext._CORE_CHANGED_NAME,
                 {"datanode": event.entity_id if event.operation.value != 3 else True},
             )
->>>>>>> 94330b8b
 
     def scenario_adapter(self, data):
         if hasattr(data, "id") and core_get(data.id) is not None:
@@ -554,17 +534,11 @@
         return ["lib/taipy-gui-core.js"]
 
     def on_init(self, gui: Gui) -> t.Optional[t.Tuple[str, t.Any]]:
-<<<<<<< HEAD
-        gui._add_adapter_for_type(_GuiCore.__SCENARIO_ADAPTER, _GuiCoreContext.scenario_adapter)
-        gui._add_adapter_for_type(_GuiCore.__DATANODE_ADAPTER, _GuiCoreContext.data_node_adapter)
-        gui._add_adapter_for_type(_GuiCore.__JOB_ADAPTER, _GuiCoreContext.job_adapter)
-        return _GuiCore.__CTX_VAR_NAME, _GuiCoreContext(gui)
-=======
         ctx = _GuiCoreContext(gui)
         gui._add_adapter_for_type(_GuiCore.__SCENARIO_ADAPTER, ctx.scenario_adapter)
         gui._add_adapter_for_type(_GuiCore.__DATANODE_ADAPTER, ctx.data_node_adapter)
+        gui._add_adapter_for_type(_GuiCore.__JOB_ADAPTER, ctx.job_adapter)
         return _GuiCore.__CTX_VAR_NAME, ctx
->>>>>>> 94330b8b
 
     def on_user_init(self, state: State):
         for var in [
