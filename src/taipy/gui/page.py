# Copyright 2023 Avaiga Private Limited
#
# Licensed under the Apache License, Version 2.0 (the "License"); you may not use this file except in compliance with
# the License. You may obtain a copy of the License at
#
#        http://www.apache.org/licenses/LICENSE-2.0
#
# Unless required by applicable law or agreed to in writing, software distributed under the License is distributed on
# an "AS IS" BASIS, WITHOUT WARRANTIES OR CONDITIONS OF ANY KIND, either express or implied. See the License for the
# specific language governing permissions and limitations under the License.

from __future__ import annotations

import inspect
import typing as t
from types import FrameType

from .utils import _filter_locals, _get_module_name_from_frame

if t.TYPE_CHECKING:
    from .renderers import ElementApi


class Page:
    """Generic page generator.

    The `Page` class transforms template text into actual pages that can be displayed
    on a web browser.

    When a page is requested to be displayed, it is converted into HTML
    code that can be sent to the client. All control placeholders are
    replaced by their respective graphical component so you can show
    your application variables and interact with them.
    """

<<<<<<< HEAD
    def __init__(self, content: t.Union[str, "ElementApi"], **kwargs) -> None:
        """Initialize a new Page with the indicated content.

        Arguments:
            content (str): The text content or the path to the file holding the text to be transformed.

        If *content* is a path to a readable file, the file is read entirely as the text template.
        """
        self._content = ""
        self._base_element: t.Optional["ElementApi"] = None
        self._filepath = ""
=======
    def __init__(self, **kwargs) -> None:
        self._class_module_name = ""
        self._class_locals: t.Dict[str, t.Any] = {}
>>>>>>> 4752a934
        self._frame: t.Optional[FrameType] = None
        self._renderer: t.Optional[Page] = self.create_page()
        if "frame" in kwargs:
            self._frame = kwargs.get("frame")
        elif self._renderer:
            self._frame = self._renderer._frame
        elif len(inspect.stack()) < 4:
            raise RuntimeError(f"Can't resolve module. Page '{type(self).__name__}' is not registered.")
        else:
<<<<<<< HEAD
            # Get the correct frame from Markdown, Html class by going back 2 stacks
            self._frame = t.cast(FrameType, t.cast(FrameType, inspect.stack()[2].frame))
        if isinstance(content, str):
            self.__process_content(content)
        else:
            self._base_element = content

    def __process_content(self, content: str) -> None:
        if path.exists(content) and path.isfile(content):
            return self.__parse_file_content(content)
        if self._frame is not None:
            frame_dir_path = path.dirname(path.abspath(self._frame.f_code.co_filename))
            content_path = path.join(frame_dir_path, content)
            if path.exists(content_path) and path.isfile(content_path):
                return self.__parse_file_content(content_path)
        self._content = content

    def __parse_file_content(self, content):
        with open(t.cast(str, content), "r") as f:
            self._content = f.read()
            # Save file path for error handling
            self._filepath = content

    def set_content(self, content: str) -> None:
        """Set a new page content.

        Reads the new page content and reinitializes the page to reflect the change.

        !!! important
            This function can only be used an IPython notebook context.

        Arguments:
            content (str): The text content or the path to the file holding the text to be transformed.
                If *content* is a path to a readable file, the file is read entirely as the text
                template.

        Exceptions:
            RuntimeError: If this method is called outside an IPython notebook context.
=======
            self._frame = t.cast(FrameType, t.cast(FrameType, inspect.stack()[3].frame))
        if self._renderer:
            # Extract the page module's attributes and methods
            cls = type(self)
            cls_locals = dict(vars(self))
            funcs = [
                i[0]
                for i in inspect.getmembers(cls)
                if not i[0].startswith("_") and (inspect.ismethod(i[1]) or inspect.isfunction(i[1]))
            ]
            for f in funcs:
                func = getattr(self, f)
                if hasattr(func, "__func__") and func.__func__ is not None:
                    cls_locals[f] = func.__func__
            self._class_module_name = cls.__name__
            self._class_locals = cls_locals

    def create_page(self) -> t.Optional[Page]:
        """Create the page content for page modules.

        If this page is a page module, this method must be overloaded and return the page content.

        This method should never be called directly: only the Taipy GUI internals will.

        The default implementation returns None, indicating that this class does not implement
        a page module.

        Returns:
            The page content for this Page subclass, making it a page module.
>>>>>>> 4752a934
        """
        return None

    def _get_locals(self) -> t.Optional[t.Dict[str, t.Any]]:
        return (
            self._class_locals
            if self._is_class_module()
            else None
            if (frame := self._get_frame()) is None
            else _filter_locals(frame.f_locals)
        )

    def _is_class_module(self):
        return self._class_module_name != ""

    def _get_frame(self):
        if not hasattr(self, "_frame"):
            raise RuntimeError(f"Page '{type(self).__name__}' was not registered correctly.")
        return self._frame

    def _get_module_name(self) -> t.Optional[str]:
        return (
            None
            if (frame := self._get_frame()) is None
            else f"{_get_module_name_from_frame(frame)}{'.' if self._class_module_name else ''}{self._class_module_name}"
        )

    def _get_content_detail(self, gui) -> str:
        return f"in class {type(self).__name__}"

    def render(self, gui) -> str:
        if self._renderer is not None:
            return self._renderer.render(gui)
        return "<h1>No renderer found for page</h1>"<|MERGE_RESOLUTION|>--- conflicted
+++ resolved
@@ -33,23 +33,9 @@
     your application variables and interact with them.
     """
 
-<<<<<<< HEAD
-    def __init__(self, content: t.Union[str, "ElementApi"], **kwargs) -> None:
-        """Initialize a new Page with the indicated content.
-
-        Arguments:
-            content (str): The text content or the path to the file holding the text to be transformed.
-
-        If *content* is a path to a readable file, the file is read entirely as the text template.
-        """
-        self._content = ""
-        self._base_element: t.Optional["ElementApi"] = None
-        self._filepath = ""
-=======
     def __init__(self, **kwargs) -> None:
         self._class_module_name = ""
         self._class_locals: t.Dict[str, t.Any] = {}
->>>>>>> 4752a934
         self._frame: t.Optional[FrameType] = None
         self._renderer: t.Optional[Page] = self.create_page()
         if "frame" in kwargs:
@@ -59,46 +45,6 @@
         elif len(inspect.stack()) < 4:
             raise RuntimeError(f"Can't resolve module. Page '{type(self).__name__}' is not registered.")
         else:
-<<<<<<< HEAD
-            # Get the correct frame from Markdown, Html class by going back 2 stacks
-            self._frame = t.cast(FrameType, t.cast(FrameType, inspect.stack()[2].frame))
-        if isinstance(content, str):
-            self.__process_content(content)
-        else:
-            self._base_element = content
-
-    def __process_content(self, content: str) -> None:
-        if path.exists(content) and path.isfile(content):
-            return self.__parse_file_content(content)
-        if self._frame is not None:
-            frame_dir_path = path.dirname(path.abspath(self._frame.f_code.co_filename))
-            content_path = path.join(frame_dir_path, content)
-            if path.exists(content_path) and path.isfile(content_path):
-                return self.__parse_file_content(content_path)
-        self._content = content
-
-    def __parse_file_content(self, content):
-        with open(t.cast(str, content), "r") as f:
-            self._content = f.read()
-            # Save file path for error handling
-            self._filepath = content
-
-    def set_content(self, content: str) -> None:
-        """Set a new page content.
-
-        Reads the new page content and reinitializes the page to reflect the change.
-
-        !!! important
-            This function can only be used an IPython notebook context.
-
-        Arguments:
-            content (str): The text content or the path to the file holding the text to be transformed.
-                If *content* is a path to a readable file, the file is read entirely as the text
-                template.
-
-        Exceptions:
-            RuntimeError: If this method is called outside an IPython notebook context.
-=======
             self._frame = t.cast(FrameType, t.cast(FrameType, inspect.stack()[3].frame))
         if self._renderer:
             # Extract the page module's attributes and methods
@@ -128,7 +74,6 @@
 
         Returns:
             The page content for this Page subclass, making it a page module.
->>>>>>> 4752a934
         """
         return None
 
